--- conflicted
+++ resolved
@@ -54,13 +54,9 @@
 import org.elasticsearch.common.settings.Settings;
 import org.elasticsearch.common.unit.ByteSizeValue;
 import org.elasticsearch.common.unit.TimeValue;
-<<<<<<< HEAD
 import org.elasticsearch.common.util.BigArrays;
-=======
 import org.elasticsearch.common.util.concurrent.AbstractRefCounted;
->>>>>>> e28ad853
 import org.elasticsearch.common.util.concurrent.FutureUtils;
-import org.elasticsearch.common.util.concurrent.RefCounted;
 import org.elasticsearch.env.NodeEnvironment;
 import org.elasticsearch.gateway.MetaDataStateFormat;
 import org.elasticsearch.index.IndexService;
@@ -201,23 +197,13 @@
     private final IndexShardOperationCounter indexShardOperationCounter;
 
     @Inject
-<<<<<<< HEAD
     public IndexShard(ShardId shardId, IndexSettingsService indexSettingsService, IndicesLifecycle indicesLifecycle, Store store, MergeSchedulerProvider mergeScheduler,
                       ThreadPool threadPool, MapperService mapperService, IndexQueryParserService queryParserService, IndexCache indexCache, IndexAliasesService indexAliasesService, ShardIndexingService indexingService, ShardGetService getService, ShardSearchService searchService, ShardIndexWarmerService shardWarmerService,
-=======
-    public IndexShard(ShardId shardId, IndexSettingsService indexSettingsService, IndicesLifecycle indicesLifecycle, Store store, MergeSchedulerProvider mergeScheduler, Translog translog,
-                      ThreadPool threadPool, MapperService mapperService, IndexQueryParserService queryParserService, IndexCache indexCache, IndexAliasesService indexAliasesService,
-                      ShardIndexingService indexingService, ShardGetService getService, ShardSearchService searchService, ShardIndexWarmerService shardWarmerService,
->>>>>>> e28ad853
                       ShardFilterCache shardFilterCache, ShardFieldData shardFieldData, PercolatorQueriesRegistry percolatorQueriesRegistry, ShardPercolateService shardPercolateService, CodecService codecService,
                       ShardTermVectorsService termVectorsService, IndexFieldDataService indexFieldDataService, IndexService indexService, ShardSuggestService shardSuggestService,
                       ShardQueryCache shardQueryCache, ShardBitsetFilterCache shardBitsetFilterCache,
                       @Nullable IndicesWarmer warmer, SnapshotDeletionPolicy deletionPolicy, SimilarityService similarityService, MergePolicyProvider mergePolicyProvider, EngineFactory factory,
-<<<<<<< HEAD
                       ClusterService clusterService, NodeEnvironment nodeEnv, ShardPath path, BigArrays bigArrays) {
-=======
-                      ClusterService clusterService, NodeEnvironment nodeEnv, ShardPath path) {
->>>>>>> e28ad853
         super(shardId, indexSettingsService.getSettings());
         this.codecService = codecService;
         this.warmer = warmer;
@@ -842,22 +828,15 @@
      *
      * @param wipeTranslogs if set to <code>true</code> all skipped / uncommitted translogs are removed.
      */
-<<<<<<< HEAD
     public void skipTranslogRecovery(boolean wipeTranslogs) throws IOException {
-=======
-    public void skipTranslogRecovery() {
->>>>>>> e28ad853
         assert engineUnsafe() == null : "engine was already created";
         Map<String, Mapping> recoveredTypes = internalPerformTranslogRecovery(true);
         assert recoveredTypes.isEmpty();
         assert recoveryState.getTranslog().recoveredOperations() == 0;
-<<<<<<< HEAD
         if (wipeTranslogs) {
             final Translog translog = engine().getTranslog();
             translog.markCommitted(translog.currentId());
         }
-=======
->>>>>>> e28ad853
     }
 
     /**
