--- conflicted
+++ resolved
@@ -5,9 +5,7 @@
  */
 package org.elasticsearch.xpack.security.authz;
 
-<<<<<<< HEAD
 import org.elasticsearch.ElasticsearchParseException;
-=======
 import java.util.ArrayList;
 import java.util.Arrays;
 import java.util.HashMap;
@@ -17,7 +15,6 @@
 import java.util.Set;
 import java.util.UUID;
 
->>>>>>> 51603620
 import org.elasticsearch.ElasticsearchSecurityException;
 import org.elasticsearch.Version;
 import org.elasticsearch.action.ActionListener;
@@ -57,10 +54,7 @@
 import org.elasticsearch.action.bulk.BulkAction;
 import org.elasticsearch.action.bulk.BulkItemRequest;
 import org.elasticsearch.action.bulk.BulkRequest;
-<<<<<<< HEAD
-=======
 import org.elasticsearch.action.bulk.BulkShardRequest;
->>>>>>> 51603620
 import org.elasticsearch.action.delete.DeleteAction;
 import org.elasticsearch.action.delete.DeleteRequest;
 import org.elasticsearch.action.get.GetAction;
@@ -141,13 +135,6 @@
 import org.elasticsearch.xpack.sql.plugin.sql.action.SqlRequest;
 import org.junit.Before;
 
-import java.util.ArrayList;
-import java.util.Arrays;
-import java.util.HashMap;
-import java.util.HashSet;
-import java.util.List;
-import java.util.Map;
-import java.util.Set;
 import java.util.function.BiFunction;
 
 import static java.util.Collections.singleton;
@@ -989,7 +976,6 @@
                 () -> authorize(createAuthentication(userDenied), action, request), action, "userDenied");
     }
 
-<<<<<<< HEAD
     public void testDelayedActionsAreImmediatelyRejectedWithoutPermissions() {
         //if the user has no permission for composite actions against any index, the request fails straight-away in the main action
         TransportRequest request = new SqlRequest();
@@ -1007,13 +993,13 @@
 
         User userAllowed = new User("userAllowed", "roleAllowed");
         roleMap.put("roleAllowed", new RoleDescriptor("roleAllowed", null,
-                new IndicesPrivileges[] { IndicesPrivileges.builder().indices("index").privileges("all").build() }, null));
+                new IndicesPrivileges[]{IndicesPrivileges.builder().indices("index").privileges("all").build()}, null));
         User userDenied = new User("userDenied", "roleDenied");
         roleMap.put("roleDenied", new RoleDescriptor("roleDenied", null,
-                new IndicesPrivileges[] { IndicesPrivileges.builder().indices("a").privileges("all").build() }, null));
+                new IndicesPrivileges[]{IndicesPrivileges.builder().indices("a").privileges("all").build()}, null));
         User userSome = new User("userSome", "roleSome");
         roleMap.put("roleSome", new RoleDescriptor("roleSome", null,
-                new IndicesPrivileges[] {
+                new IndicesPrivileges[]{
                         IndicesPrivileges.builder().indices("a").privileges("all").build(),
                         IndicesPrivileges.builder().indices("b").privileges("all").build()
                 }, null));
@@ -1024,7 +1010,7 @@
             authorize(createAuthentication(userAllowed), action, request);
             verify(auditTrail).accessGranted(userAllowed, action, request, null);
             assertNotNull(getAccessControlResolver());
-            IndicesAccessControl iac = getAccessControlResolver().apply(IndicesOptions.strictExpandOpen(), new String[] {"index"});
+            IndicesAccessControl iac = getAccessControlResolver().apply(IndicesOptions.strictExpandOpen(), new String[]{"index"});
             assertTrue(iac.isGranted());
             assertTrue(iac.getIndexPermissions("index").isGranted());
             verify(auditTrail).accessGranted(userAllowed, action, request, singleton("index"));
@@ -1036,7 +1022,7 @@
             verify(auditTrail).accessGranted(userDenied, action, request, null);
             assertNotNull(getAccessControlResolver());
             assertThrowsAuthorizationException(
-                    () -> getAccessControlResolver().apply(IndicesOptions.strictExpandOpen(), new String[] {"index"}),
+                    () -> getAccessControlResolver().apply(IndicesOptions.strictExpandOpen(), new String[]{"index"}),
                     action, "userDenied");
             verify(auditTrail).accessDenied(userDenied, action, request, singleton("index"));
         }
@@ -1046,16 +1032,16 @@
             authorize(createAuthentication(userSome), action, request);
             verify(auditTrail).accessGranted(userSome, action, request, null);
             assertNotNull(getAccessControlResolver());
-            IndicesAccessControl iac = getAccessControlResolver().apply(IndicesOptions.strictExpandOpen(), new String[] {"a"});
+            IndicesAccessControl iac = getAccessControlResolver().apply(IndicesOptions.strictExpandOpen(), new String[]{"a"});
             assertTrue(iac.isGranted());
             assertTrue(iac.getIndexPermissions("a").isGranted());
 
-            iac = getAccessControlResolver().apply(IndicesOptions.strictExpandOpen(), new String[] {"b"});
+            iac = getAccessControlResolver().apply(IndicesOptions.strictExpandOpen(), new String[]{"b"});
             assertTrue(iac.isGranted());
             assertTrue(iac.getIndexPermissions("b").isGranted());
             verify(auditTrail).accessGranted(userSome, action, request, singleton("b"));
 
-            iac = getAccessControlResolver().apply(IndicesOptions.strictExpandOpen(), new String[] {"a", "b"});
+            iac = getAccessControlResolver().apply(IndicesOptions.strictExpandOpen(), new String[]{"a", "b"});
             assertTrue(iac.isGranted());
             assertTrue(iac.getIndexPermissions("a").isGranted());
             assertTrue(iac.getIndexPermissions("b").isGranted());
@@ -1063,16 +1049,16 @@
             verify(auditTrail).accessGranted(userSome, action, request, singleton("b"));
 
             assertThrowsAuthorizationException(
-                    () -> getAccessControlResolver().apply(IndicesOptions.strictExpandOpen(), new String[] {"index", "a", "b"}),
+                    () -> getAccessControlResolver().apply(IndicesOptions.strictExpandOpen(), new String[]{"index", "a", "b"}),
                     action, "userSome");
             verify(auditTrail).accessDenied(userSome, action, request, new HashSet<>(Arrays.asList("index", "a", "b")));
         }
         assertNull(getAccessControlResolver());
-=======
+    }
+
     private BulkShardRequest createBulkShardRequest(String indexName, TriFunction<String, String, String, DocWriteRequest<?>> req) {
         final BulkItemRequest[] items = { new BulkItemRequest(1, req.apply(indexName, "type", "id")) };
         return new BulkShardRequest(new ShardId(indexName, UUID.randomUUID().toString(), 1), WriteRequest.RefreshPolicy.IMMEDIATE, items);
->>>>>>> 51603620
     }
 
     public void testSameUserPermission() {
