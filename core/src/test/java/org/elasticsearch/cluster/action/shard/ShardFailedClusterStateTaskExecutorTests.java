--- conflicted
+++ resolved
@@ -305,13 +305,9 @@
         if (!shards.isEmpty()) {
             return randomSubsetOf(1, shards.toArray(new ShardRouting[0])).get(0);
         } else {
-            return
-<<<<<<< HEAD
-                TestShardRouting.newShardRouting(shardRouting.index(), shardRouting.id(), DiscoveryService.generateNodeId(Settings.EMPTY),
-                        randomInt(20), randomBoolean(), randomFrom(ShardRoutingState.values()));
-=======
-                    TestShardRouting.newShardRouting(shardRouting.index(), shardRouting.id(), InternalClusterService.generateNodeId(Settings.EMPTY), randomBoolean(), randomFrom(ShardRoutingState.values()));
->>>>>>> 12a6f36a
+            return TestShardRouting.newShardRouting(shardRouting.index(), shardRouting.id(),
+                    InternalClusterService.generateNodeId(Settings.EMPTY), randomInt(20), randomBoolean(),
+                    randomFrom(ShardRoutingState.values()));
         }
     }
 
