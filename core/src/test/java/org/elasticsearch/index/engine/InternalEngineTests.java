/*
 * Licensed to Elasticsearch under one or more contributor
 * license agreements. See the NOTICE file distributed with
 * this work for additional information regarding copyright
 * ownership. Elasticsearch licenses this file to you under
 * the Apache License, Version 2.0 (the "License"); you may
 * not use this file except in compliance with the License.
 * You may obtain a copy of the License at
 *
 *    http://www.apache.org/licenses/LICENSE-2.0
 *
 * Unless required by applicable law or agreed to in writing,
 * software distributed under the License is distributed on an
 * "AS IS" BASIS, WITHOUT WARRANTIES OR CONDITIONS OF ANY
 * KIND, either express or implied.  See the License for the
 * specific language governing permissions and limitations
 * under the License.
 */

package org.elasticsearch.index.engine;

import com.carrotsearch.hppc.cursors.ObjectObjectCursor;
import org.apache.logging.log4j.Level;
import org.apache.logging.log4j.LogManager;
import org.apache.logging.log4j.Logger;
import org.apache.logging.log4j.core.LogEvent;
import org.apache.logging.log4j.core.appender.AbstractAppender;
import org.apache.logging.log4j.core.filter.RegexFilter;
import org.apache.lucene.codecs.lucene50.Lucene50StoredFieldsFormat;
import org.apache.lucene.document.Field;
import org.apache.lucene.document.LongPoint;
import org.apache.lucene.document.NumericDocValuesField;
import org.apache.lucene.document.StoredField;
import org.apache.lucene.document.TextField;
import org.apache.lucene.index.DirectoryReader;
import org.apache.lucene.index.IndexCommit;
import org.apache.lucene.index.IndexReader;
import org.apache.lucene.index.IndexWriter;
import org.apache.lucene.index.IndexWriterConfig;
import org.apache.lucene.index.IndexableField;
import org.apache.lucene.index.LeafReader;
import org.apache.lucene.index.LeafReaderContext;
import org.apache.lucene.index.LiveIndexWriterConfig;
import org.apache.lucene.index.LogByteSizeMergePolicy;
import org.apache.lucene.index.LogDocMergePolicy;
import org.apache.lucene.index.NoMergePolicy;
import org.apache.lucene.index.NumericDocValues;
import org.apache.lucene.index.PointValues;
import org.apache.lucene.index.Term;
import org.apache.lucene.index.TieredMergePolicy;
import org.apache.lucene.search.IndexSearcher;
import org.apache.lucene.search.MatchAllDocsQuery;
import org.apache.lucene.search.ReferenceManager;
import org.apache.lucene.search.Sort;
import org.apache.lucene.search.SortedSetSortField;
import org.apache.lucene.search.TermQuery;
import org.apache.lucene.search.TopDocs;
import org.apache.lucene.search.TotalHitCountCollector;
import org.apache.lucene.store.AlreadyClosedException;
import org.apache.lucene.store.Directory;
import org.apache.lucene.store.Lock;
import org.apache.lucene.store.MockDirectoryWrapper;
import org.apache.lucene.util.Bits;
import org.apache.lucene.util.BytesRef;
import org.apache.lucene.util.FixedBitSet;
import org.apache.lucene.util.IOUtils;
import org.elasticsearch.ElasticsearchException;
import org.elasticsearch.Version;
import org.elasticsearch.action.index.IndexRequest;
import org.elasticsearch.action.support.TransportActions;
import org.elasticsearch.cluster.metadata.IndexMetaData;
import org.elasticsearch.cluster.routing.IndexShardRoutingTable;
import org.elasticsearch.cluster.routing.ShardRouting;
import org.elasticsearch.cluster.routing.ShardRoutingState;
import org.elasticsearch.cluster.routing.TestShardRouting;
import org.elasticsearch.common.Randomness;
import org.elasticsearch.common.Strings;
import org.elasticsearch.common.bytes.BytesArray;
import org.elasticsearch.common.bytes.BytesReference;
import org.elasticsearch.common.collect.Tuple;
import org.elasticsearch.common.logging.Loggers;
import org.elasticsearch.common.lucene.Lucene;
import org.elasticsearch.common.lucene.index.ElasticsearchDirectoryReader;
import org.elasticsearch.common.lucene.uid.Versions;
import org.elasticsearch.common.lucene.uid.VersionsAndSeqNoResolver;
import org.elasticsearch.common.lucene.uid.VersionsAndSeqNoResolver.DocIdAndSeqNo;
import org.elasticsearch.common.settings.Settings;
import org.elasticsearch.common.unit.TimeValue;
import org.elasticsearch.common.util.BigArrays;
import org.elasticsearch.common.util.concurrent.AbstractRunnable;
import org.elasticsearch.common.util.concurrent.ConcurrentCollections;
import org.elasticsearch.common.xcontent.XContentType;
import org.elasticsearch.index.IndexSettings;
import org.elasticsearch.index.VersionType;
import org.elasticsearch.index.codec.CodecService;
import org.elasticsearch.index.engine.Engine.Searcher;
import org.elasticsearch.index.fieldvisitor.FieldsVisitor;
import org.elasticsearch.index.mapper.ContentPath;
import org.elasticsearch.index.mapper.IdFieldMapper;
import org.elasticsearch.index.mapper.Mapper.BuilderContext;
import org.elasticsearch.index.mapper.Mapping;
import org.elasticsearch.index.mapper.MetadataFieldMapper;
import org.elasticsearch.index.mapper.ParseContext;
import org.elasticsearch.index.mapper.ParseContext.Document;
import org.elasticsearch.index.mapper.ParsedDocument;
import org.elasticsearch.index.mapper.RootObjectMapper;
import org.elasticsearch.index.mapper.SeqNoFieldMapper;
import org.elasticsearch.index.mapper.SourceFieldMapper;
import org.elasticsearch.index.seqno.SeqNoStats;
import org.elasticsearch.index.seqno.SequenceNumbers;
import org.elasticsearch.index.seqno.SequenceNumbersService;
import org.elasticsearch.index.shard.IndexSearcherWrapper;
import org.elasticsearch.index.shard.ShardId;
import org.elasticsearch.index.shard.ShardUtils;
import org.elasticsearch.index.store.DirectoryUtils;
import org.elasticsearch.index.store.Store;
import org.elasticsearch.index.translog.SnapshotMatchers;
import org.elasticsearch.index.translog.Translog;
import org.elasticsearch.index.translog.TranslogConfig;
import org.elasticsearch.indices.breaker.NoneCircuitBreakerService;
import org.elasticsearch.test.IndexSettingsModule;
import org.hamcrest.MatcherAssert;
import org.hamcrest.Matchers;

import java.io.IOException;
import java.io.UncheckedIOException;
import java.nio.charset.Charset;
import java.nio.file.Files;
import java.nio.file.Path;
import java.util.ArrayList;
import java.util.Arrays;
import java.util.Base64;
import java.util.Collections;
import java.util.Comparator;
import java.util.HashMap;
import java.util.HashSet;
import java.util.LinkedHashMap;
import java.util.List;
import java.util.Map;
import java.util.Queue;
import java.util.Set;
import java.util.concurrent.BrokenBarrierException;
import java.util.concurrent.CountDownLatch;
import java.util.concurrent.CyclicBarrier;
import java.util.concurrent.TimeUnit;
import java.util.concurrent.atomic.AtomicBoolean;
import java.util.concurrent.atomic.AtomicInteger;
import java.util.concurrent.atomic.AtomicLong;
import java.util.concurrent.atomic.AtomicReference;
import java.util.function.BiFunction;
import java.util.function.LongSupplier;
import java.util.function.Supplier;
import java.util.function.ToLongBiFunction;
import java.util.stream.Collectors;
import java.util.stream.LongStream;

import static java.util.Collections.emptyMap;
import static java.util.Collections.shuffle;
import static org.elasticsearch.index.engine.Engine.Operation.Origin.LOCAL_TRANSLOG_RECOVERY;
import static org.elasticsearch.index.engine.Engine.Operation.Origin.PEER_RECOVERY;
import static org.elasticsearch.index.engine.Engine.Operation.Origin.PRIMARY;
import static org.elasticsearch.index.engine.Engine.Operation.Origin.REPLICA;
import static org.elasticsearch.index.translog.TranslogDeletionPolicies.createTranslogDeletionPolicy;
import static org.hamcrest.CoreMatchers.instanceOf;
import static org.hamcrest.Matchers.equalTo;
import static org.hamcrest.Matchers.everyItem;
import static org.hamcrest.Matchers.greaterThan;
import static org.hamcrest.Matchers.greaterThanOrEqualTo;
import static org.hamcrest.Matchers.hasKey;
import static org.hamcrest.Matchers.lessThanOrEqualTo;
import static org.hamcrest.Matchers.not;
import static org.hamcrest.Matchers.notNullValue;
import static org.hamcrest.Matchers.nullValue;

public class InternalEngineTests extends EngineTestCase {

    public void testVersionMapAfterAutoIDDocument() throws IOException {
        ParsedDocument doc = testParsedDocument("1", null, testDocumentWithTextField("test"),
            new BytesArray("{}".getBytes(Charset.defaultCharset())), null);
        Engine.Index operation = randomBoolean() ?
            appendOnlyPrimary(doc, false, 1)
            : appendOnlyReplica(doc, false, 1, randomIntBetween(0, 5));
        engine.index(operation);
        assertFalse(engine.isSafeAccessRequired());
        doc = testParsedDocument("1", null, testDocumentWithTextField("updated"),
            new BytesArray("{}".getBytes(Charset.defaultCharset())), null);
        Engine.Index update = indexForDoc(doc);
        engine.index(update);
        assertTrue(engine.isSafeAccessRequired());
        assertEquals(1, engine.getVersionMapSize());
        try (Engine.Searcher searcher = engine.acquireSearcher("test")) {
            assertEquals(0, searcher.reader().numDocs());
        }

        try (Engine.Searcher searcher = engine.acquireSearcher("test", Engine.SearcherScope.INTERNAL)) {
            assertEquals(1, searcher.reader().numDocs());
            TopDocs search = searcher.searcher().search(new MatchAllDocsQuery(), 1);
            org.apache.lucene.document.Document luceneDoc = searcher.searcher().doc(search.scoreDocs[0].doc);
            assertEquals("test", luceneDoc.get("value"));
        }

        // now lets make this document visible
        engine.refresh("test");
        if (randomBoolean()) { // random empty refresh
            engine.refresh("test");
        }
        assertTrue("safe access should be required we carried it over", engine.isSafeAccessRequired());
        try (Engine.Searcher searcher = engine.acquireSearcher("test")) {
            assertEquals(1, searcher.reader().numDocs());
            TopDocs search = searcher.searcher().search(new MatchAllDocsQuery(), 1);
            org.apache.lucene.document.Document luceneDoc = searcher.searcher().doc(search.scoreDocs[0].doc);
            assertEquals("updated", luceneDoc.get("value"));
        }

        doc = testParsedDocument("2", null, testDocumentWithTextField("test"),
            new BytesArray("{}".getBytes(Charset.defaultCharset())), null);
        operation = randomBoolean() ?
            appendOnlyPrimary(doc, false, 1)
            : appendOnlyReplica(doc, false, 1, engine.seqNoService().generateSeqNo());
        engine.index(operation);
        assertTrue("safe access should be required", engine.isSafeAccessRequired());
        assertEquals(1, engine.getVersionMapSize()); // now we add this to the map
        engine.refresh("test");
        if (randomBoolean()) { // randomly refresh here again
            engine.refresh("test");
        }
        try (Engine.Searcher searcher = engine.acquireSearcher("test")) {
            assertEquals(2, searcher.reader().numDocs());
        }
        assertFalse("safe access should NOT be required last indexing round was only append only", engine.isSafeAccessRequired());
        engine.delete(new Engine.Delete(operation.type(), operation.id(), operation.uid()));
        assertTrue("safe access should be required", engine.isSafeAccessRequired());
        engine.refresh("test");
        assertTrue("safe access should be required", engine.isSafeAccessRequired());
        try (Engine.Searcher searcher = engine.acquireSearcher("test")) {
            assertEquals(1, searcher.reader().numDocs());
        }
    }

    public void testSegments() throws Exception {
        try (Store store = createStore();
             InternalEngine engine = createEngine(defaultSettings, store, createTempDir(), NoMergePolicy.INSTANCE)) {
            List<Segment> segments = engine.segments(false);
            assertThat(segments.isEmpty(), equalTo(true));
            assertThat(engine.segmentsStats(false).getCount(), equalTo(0L));
            assertThat(engine.segmentsStats(false).getMemoryInBytes(), equalTo(0L));

            // create two docs and refresh
            ParsedDocument doc = testParsedDocument("1", null, testDocumentWithTextField(), B_1, null);
            Engine.Index first = indexForDoc(doc);
            Engine.IndexResult firstResult = engine.index(first);
            ParsedDocument doc2 = testParsedDocument("2", null, testDocumentWithTextField(), B_2, null);
            Engine.Index second = indexForDoc(doc2);
            Engine.IndexResult secondResult = engine.index(second);
            assertThat(secondResult.getTranslogLocation(), greaterThan(firstResult.getTranslogLocation()));
            engine.refresh("test");

            segments = engine.segments(false);
            assertThat(segments.size(), equalTo(1));
            SegmentsStats stats = engine.segmentsStats(false);
            assertThat(stats.getCount(), equalTo(1L));
            assertThat(stats.getTermsMemoryInBytes(), greaterThan(0L));
            assertThat(stats.getStoredFieldsMemoryInBytes(), greaterThan(0L));
            assertThat(stats.getTermVectorsMemoryInBytes(), equalTo(0L));
            assertThat(stats.getNormsMemoryInBytes(), greaterThan(0L));
            assertThat(stats.getDocValuesMemoryInBytes(), greaterThan(0L));
            assertThat(segments.get(0).isCommitted(), equalTo(false));
            assertThat(segments.get(0).isSearch(), equalTo(true));
            assertThat(segments.get(0).getNumDocs(), equalTo(2));
            assertThat(segments.get(0).getDeletedDocs(), equalTo(0));
            assertThat(segments.get(0).isCompound(), equalTo(true));
            assertThat(segments.get(0).ramTree, nullValue());
            assertThat(segments.get(0).getAttributes().keySet(), Matchers.contains(Lucene50StoredFieldsFormat.MODE_KEY));

            engine.flush();

            segments = engine.segments(false);
            assertThat(segments.size(), equalTo(1));
            assertThat(engine.segmentsStats(false).getCount(), equalTo(1L));
            assertThat(segments.get(0).isCommitted(), equalTo(true));
            assertThat(segments.get(0).isSearch(), equalTo(true));
            assertThat(segments.get(0).getNumDocs(), equalTo(2));
            assertThat(segments.get(0).getDeletedDocs(), equalTo(0));
            assertThat(segments.get(0).isCompound(), equalTo(true));

            ParsedDocument doc3 = testParsedDocument("3", null, testDocumentWithTextField(), B_3, null);
            engine.index(indexForDoc(doc3));
            engine.refresh("test");

            segments = engine.segments(false);
            assertThat(segments.size(), equalTo(2));
            assertThat(engine.segmentsStats(false).getCount(), equalTo(2L));
            assertThat(engine.segmentsStats(false).getTermsMemoryInBytes(), greaterThan(stats.getTermsMemoryInBytes()));
            assertThat(engine.segmentsStats(false).getStoredFieldsMemoryInBytes(), greaterThan(stats.getStoredFieldsMemoryInBytes()));
            assertThat(engine.segmentsStats(false).getTermVectorsMemoryInBytes(), equalTo(0L));
            assertThat(engine.segmentsStats(false).getNormsMemoryInBytes(), greaterThan(stats.getNormsMemoryInBytes()));
            assertThat(engine.segmentsStats(false).getDocValuesMemoryInBytes(), greaterThan(stats.getDocValuesMemoryInBytes()));
            assertThat(segments.get(0).getGeneration() < segments.get(1).getGeneration(), equalTo(true));
            assertThat(segments.get(0).isCommitted(), equalTo(true));
            assertThat(segments.get(0).isSearch(), equalTo(true));
            assertThat(segments.get(0).getNumDocs(), equalTo(2));
            assertThat(segments.get(0).getDeletedDocs(), equalTo(0));
            assertThat(segments.get(0).isCompound(), equalTo(true));


            assertThat(segments.get(1).isCommitted(), equalTo(false));
            assertThat(segments.get(1).isSearch(), equalTo(true));
            assertThat(segments.get(1).getNumDocs(), equalTo(1));
            assertThat(segments.get(1).getDeletedDocs(), equalTo(0));
            assertThat(segments.get(1).isCompound(), equalTo(true));


            engine.delete(new Engine.Delete("test", "1", newUid(doc)));
            engine.refresh("test");

            segments = engine.segments(false);
            assertThat(segments.size(), equalTo(2));
            assertThat(engine.segmentsStats(false).getCount(), equalTo(2L));
            assertThat(segments.get(0).getGeneration() < segments.get(1).getGeneration(), equalTo(true));
            assertThat(segments.get(0).isCommitted(), equalTo(true));
            assertThat(segments.get(0).isSearch(), equalTo(true));
            assertThat(segments.get(0).getNumDocs(), equalTo(1));
            assertThat(segments.get(0).getDeletedDocs(), equalTo(1));
            assertThat(segments.get(0).isCompound(), equalTo(true));

            assertThat(segments.get(1).isCommitted(), equalTo(false));
            assertThat(segments.get(1).isSearch(), equalTo(true));
            assertThat(segments.get(1).getNumDocs(), equalTo(1));
            assertThat(segments.get(1).getDeletedDocs(), equalTo(0));
            assertThat(segments.get(1).isCompound(), equalTo(true));

            engine.onSettingsChanged();
            ParsedDocument doc4 = testParsedDocument("4", null, testDocumentWithTextField(), B_3, null);
            engine.index(indexForDoc(doc4));
            engine.refresh("test");

            segments = engine.segments(false);
            assertThat(segments.size(), equalTo(3));
            assertThat(engine.segmentsStats(false).getCount(), equalTo(3L));
            assertThat(segments.get(0).getGeneration() < segments.get(1).getGeneration(), equalTo(true));
            assertThat(segments.get(0).isCommitted(), equalTo(true));
            assertThat(segments.get(0).isSearch(), equalTo(true));
            assertThat(segments.get(0).getNumDocs(), equalTo(1));
            assertThat(segments.get(0).getDeletedDocs(), equalTo(1));
            assertThat(segments.get(0).isCompound(), equalTo(true));

            assertThat(segments.get(1).isCommitted(), equalTo(false));
            assertThat(segments.get(1).isSearch(), equalTo(true));
            assertThat(segments.get(1).getNumDocs(), equalTo(1));
            assertThat(segments.get(1).getDeletedDocs(), equalTo(0));
            assertThat(segments.get(1).isCompound(), equalTo(true));

            assertThat(segments.get(2).isCommitted(), equalTo(false));
            assertThat(segments.get(2).isSearch(), equalTo(true));
            assertThat(segments.get(2).getNumDocs(), equalTo(1));
            assertThat(segments.get(2).getDeletedDocs(), equalTo(0));
            assertThat(segments.get(2).isCompound(), equalTo(true));

            // internal refresh - lets make sure we see those segments in the stats
            ParsedDocument doc5 = testParsedDocument("5", null, testDocumentWithTextField(), B_3, null);
            engine.index(indexForDoc(doc5));
            engine.refresh("test", Engine.SearcherScope.INTERNAL);

            segments = engine.segments(false);
            assertThat(segments.size(), equalTo(4));
            assertThat(engine.segmentsStats(false).getCount(), equalTo(4L));
            assertThat(segments.get(0).getGeneration() < segments.get(1).getGeneration(), equalTo(true));
            assertThat(segments.get(0).isCommitted(), equalTo(true));
            assertThat(segments.get(0).isSearch(), equalTo(true));
            assertThat(segments.get(0).getNumDocs(), equalTo(1));
            assertThat(segments.get(0).getDeletedDocs(), equalTo(1));
            assertThat(segments.get(0).isCompound(), equalTo(true));

            assertThat(segments.get(1).isCommitted(), equalTo(false));
            assertThat(segments.get(1).isSearch(), equalTo(true));
            assertThat(segments.get(1).getNumDocs(), equalTo(1));
            assertThat(segments.get(1).getDeletedDocs(), equalTo(0));
            assertThat(segments.get(1).isCompound(), equalTo(true));

            assertThat(segments.get(2).isCommitted(), equalTo(false));
            assertThat(segments.get(2).isSearch(), equalTo(true));
            assertThat(segments.get(2).getNumDocs(), equalTo(1));
            assertThat(segments.get(2).getDeletedDocs(), equalTo(0));
            assertThat(segments.get(2).isCompound(), equalTo(true));

            assertThat(segments.get(3).isCommitted(), equalTo(false));
            assertThat(segments.get(3).isSearch(), equalTo(false));
            assertThat(segments.get(3).getNumDocs(), equalTo(1));
            assertThat(segments.get(3).getDeletedDocs(), equalTo(0));
            assertThat(segments.get(3).isCompound(), equalTo(true));

            // now refresh the external searcher and make sure it has the new segment
            engine.refresh("test");
            segments = engine.segments(false);
            assertThat(segments.size(), equalTo(4));
            assertThat(engine.segmentsStats(false).getCount(), equalTo(4L));
            assertThat(segments.get(0).getGeneration() < segments.get(1).getGeneration(), equalTo(true));
            assertThat(segments.get(0).isCommitted(), equalTo(true));
            assertThat(segments.get(0).isSearch(), equalTo(true));
            assertThat(segments.get(0).getNumDocs(), equalTo(1));
            assertThat(segments.get(0).getDeletedDocs(), equalTo(1));
            assertThat(segments.get(0).isCompound(), equalTo(true));

            assertThat(segments.get(1).isCommitted(), equalTo(false));
            assertThat(segments.get(1).isSearch(), equalTo(true));
            assertThat(segments.get(1).getNumDocs(), equalTo(1));
            assertThat(segments.get(1).getDeletedDocs(), equalTo(0));
            assertThat(segments.get(1).isCompound(), equalTo(true));

            assertThat(segments.get(2).isCommitted(), equalTo(false));
            assertThat(segments.get(2).isSearch(), equalTo(true));
            assertThat(segments.get(2).getNumDocs(), equalTo(1));
            assertThat(segments.get(2).getDeletedDocs(), equalTo(0));
            assertThat(segments.get(2).isCompound(), equalTo(true));

            assertThat(segments.get(3).isCommitted(), equalTo(false));
            assertThat(segments.get(3).isSearch(), equalTo(true));
            assertThat(segments.get(3).getNumDocs(), equalTo(1));
            assertThat(segments.get(3).getDeletedDocs(), equalTo(0));
            assertThat(segments.get(3).isCompound(), equalTo(true));
        }
    }

    public void testVerboseSegments() throws Exception {
        try (Store store = createStore();
             Engine engine = createEngine(defaultSettings, store, createTempDir(), NoMergePolicy.INSTANCE)) {
            List<Segment> segments = engine.segments(true);
            assertThat(segments.isEmpty(), equalTo(true));

            ParsedDocument doc = testParsedDocument("1", null, testDocumentWithTextField(), B_1, null);
            engine.index(indexForDoc(doc));
            engine.refresh("test");

            segments = engine.segments(true);
            assertThat(segments.size(), equalTo(1));
            assertThat(segments.get(0).ramTree, notNullValue());

            ParsedDocument doc2 = testParsedDocument("2", null, testDocumentWithTextField(), B_2, null);
            engine.index(indexForDoc(doc2));
            engine.refresh("test");
            ParsedDocument doc3 = testParsedDocument("3", null, testDocumentWithTextField(), B_3, null);
            engine.index(indexForDoc(doc3));
            engine.refresh("test");

            segments = engine.segments(true);
            assertThat(segments.size(), equalTo(3));
            assertThat(segments.get(0).ramTree, notNullValue());
            assertThat(segments.get(1).ramTree, notNullValue());
            assertThat(segments.get(2).ramTree, notNullValue());
        }
    }

    public void testSegmentsWithMergeFlag() throws Exception {
        try (Store store = createStore();
             Engine engine = createEngine(defaultSettings, store, createTempDir(), new TieredMergePolicy())) {
            ParsedDocument doc = testParsedDocument("1", null, testDocument(), B_1, null);
            Engine.Index index = indexForDoc(doc);
            engine.index(index);
            engine.flush();
            assertThat(engine.segments(false).size(), equalTo(1));
            index = indexForDoc(testParsedDocument("2", null, testDocument(), B_1, null));
            engine.index(index);
            engine.flush();
            List<Segment> segments = engine.segments(false);
            assertThat(segments.size(), equalTo(2));
            for (Segment segment : segments) {
                assertThat(segment.getMergeId(), nullValue());
            }
            index = indexForDoc(testParsedDocument("3", null, testDocument(), B_1, null));
            engine.index(index);
            engine.flush();
            segments = engine.segments(false);
            assertThat(segments.size(), equalTo(3));
            for (Segment segment : segments) {
                assertThat(segment.getMergeId(), nullValue());
            }

            index = indexForDoc(doc);
            engine.index(index);
            engine.flush();
            final long gen1 = store.readLastCommittedSegmentsInfo().getGeneration();
            // now, optimize and wait for merges, see that we have no merge flag
            engine.forceMerge(true);

            for (Segment segment : engine.segments(false)) {
                assertThat(segment.getMergeId(), nullValue());
            }
            // we could have multiple underlying merges, so the generation may increase more than once
            assertTrue(store.readLastCommittedSegmentsInfo().getGeneration() > gen1);

            final boolean flush = randomBoolean();
            final long gen2 = store.readLastCommittedSegmentsInfo().getGeneration();
            engine.forceMerge(flush);
            for (Segment segment : engine.segments(false)) {
                assertThat(segment.getMergeId(), nullValue());
            }

            if (flush) {
                // we should have had just 1 merge, so last generation should be exact
                assertEquals(gen2, store.readLastCommittedSegmentsInfo().getLastGeneration());
            }
        }
    }

    public void testSegmentsWithIndexSort() throws Exception {
        Sort indexSort = new Sort(new SortedSetSortField("_type", false));
        try (Store store = createStore();
             Engine engine =
                     createEngine(defaultSettings, store, createTempDir(), NoMergePolicy.INSTANCE, null, null, null, indexSort)) {
            List<Segment> segments = engine.segments(true);
            assertThat(segments.isEmpty(), equalTo(true));

            ParsedDocument doc = testParsedDocument("1", null, testDocumentWithTextField(), B_1, null);
            engine.index(indexForDoc(doc));
            engine.refresh("test");

            segments = engine.segments(false);
            assertThat(segments.size(), equalTo(1));
            assertThat(segments.get(0).getSegmentSort(), equalTo(indexSort));

            ParsedDocument doc2 = testParsedDocument("2", null, testDocumentWithTextField(), B_2, null);
            engine.index(indexForDoc(doc2));
            engine.refresh("test");
            ParsedDocument doc3 = testParsedDocument("3", null, testDocumentWithTextField(), B_3, null);
            engine.index(indexForDoc(doc3));
            engine.refresh("test");

            segments = engine.segments(true);
            assertThat(segments.size(), equalTo(3));
            assertThat(segments.get(0).getSegmentSort(), equalTo(indexSort));
            assertThat(segments.get(1).getSegmentSort(), equalTo(indexSort));
            assertThat(segments.get(2).getSegmentSort(), equalTo(indexSort));
        }
    }

    public void testSegmentsStatsIncludingFileSizes() throws Exception {
        try (Store store = createStore();
             Engine engine = createEngine(defaultSettings, store, createTempDir(), NoMergePolicy.INSTANCE)) {
            assertThat(engine.segmentsStats(true).getFileSizes().size(), equalTo(0));

            ParsedDocument doc = testParsedDocument("1", null, testDocumentWithTextField(), B_1, null);
            engine.index(indexForDoc(doc));
            engine.refresh("test");

            SegmentsStats stats = engine.segmentsStats(true);
            assertThat(stats.getFileSizes().size(), greaterThan(0));
            assertThat(() -> stats.getFileSizes().valuesIt(), everyItem(greaterThan(0L)));

            ObjectObjectCursor<String, Long> firstEntry = stats.getFileSizes().iterator().next();

            ParsedDocument doc2 = testParsedDocument("2", null, testDocumentWithTextField(), B_2, null);
            engine.index(indexForDoc(doc2));
            engine.refresh("test");

            assertThat(engine.segmentsStats(true).getFileSizes().get(firstEntry.key), greaterThan(firstEntry.value));
        }
    }

    public void testCommitStats() throws IOException {
        final AtomicLong maxSeqNo = new AtomicLong(SequenceNumbers.NO_OPS_PERFORMED);
        final AtomicLong localCheckpoint = new AtomicLong(SequenceNumbers.NO_OPS_PERFORMED);
        final AtomicLong globalCheckpoint = new AtomicLong(SequenceNumbers.UNASSIGNED_SEQ_NO);
        try (
            Store store = createStore();
            InternalEngine engine = createEngine(store, createTempDir(), (config, seqNoStats) -> new SequenceNumbersService(
                            config.getShardId(),
                            config.getAllocationId(),
                            config.getIndexSettings(),
                            seqNoStats.getMaxSeqNo(),
                            seqNoStats.getLocalCheckpoint(),
                            seqNoStats.getGlobalCheckpoint()) {
                        @Override
                        public long getMaxSeqNo() {
                            return maxSeqNo.get();
                        }

                        @Override
                        public long getLocalCheckpoint() {
                            return localCheckpoint.get();
                        }

                        @Override
                        public long getGlobalCheckpoint() {
                            return globalCheckpoint.get();
                        }
                    }
            )) {
            CommitStats stats1 = engine.commitStats();
            assertThat(stats1.getGeneration(), greaterThan(0L));
            assertThat(stats1.getId(), notNullValue());
            assertThat(stats1.getUserData(), hasKey(Translog.TRANSLOG_GENERATION_KEY));
            assertThat(stats1.getUserData(), hasKey(SequenceNumbers.LOCAL_CHECKPOINT_KEY));
            assertThat(
                Long.parseLong(stats1.getUserData().get(SequenceNumbers.LOCAL_CHECKPOINT_KEY)),
                equalTo(SequenceNumbers.NO_OPS_PERFORMED));

            assertThat(stats1.getUserData(), hasKey(SequenceNumbers.MAX_SEQ_NO));
            assertThat(
                Long.parseLong(stats1.getUserData().get(SequenceNumbers.MAX_SEQ_NO)),
                equalTo(SequenceNumbers.NO_OPS_PERFORMED));

            maxSeqNo.set(rarely() ? SequenceNumbers.NO_OPS_PERFORMED : randomIntBetween(0, 1024));
            localCheckpoint.set(
                rarely() || maxSeqNo.get() == SequenceNumbers.NO_OPS_PERFORMED ?
                    SequenceNumbers.NO_OPS_PERFORMED : randomIntBetween(0, 1024));
            globalCheckpoint.set(rarely() || localCheckpoint.get() == SequenceNumbers.NO_OPS_PERFORMED ?
                SequenceNumbers.UNASSIGNED_SEQ_NO : randomIntBetween(0, (int) localCheckpoint.get()));

            engine.flush(true, true);

            CommitStats stats2 = engine.commitStats();
            assertThat(stats2.getGeneration(), greaterThan(stats1.getGeneration()));
            assertThat(stats2.getId(), notNullValue());
            assertThat(stats2.getId(), not(equalTo(stats1.getId())));
            assertThat(stats2.getUserData(), hasKey(Translog.TRANSLOG_GENERATION_KEY));
            assertThat(stats2.getUserData(), hasKey(Translog.TRANSLOG_UUID_KEY));
            assertThat(
                stats2.getUserData().get(Translog.TRANSLOG_GENERATION_KEY),
                not(equalTo(stats1.getUserData().get(Translog.TRANSLOG_GENERATION_KEY))));
            assertThat(stats2.getUserData().get(Translog.TRANSLOG_UUID_KEY), equalTo(stats1.getUserData().get(Translog.TRANSLOG_UUID_KEY)));
            assertThat(Long.parseLong(stats2.getUserData().get(SequenceNumbers.LOCAL_CHECKPOINT_KEY)), equalTo(localCheckpoint.get()));
            assertThat(stats2.getUserData(), hasKey(SequenceNumbers.MAX_SEQ_NO));
            assertThat(Long.parseLong(stats2.getUserData().get(SequenceNumbers.MAX_SEQ_NO)), equalTo(maxSeqNo.get()));
        }
    }

    public void testIndexSearcherWrapper() throws Exception {
        final AtomicInteger counter = new AtomicInteger();
        IndexSearcherWrapper wrapper = new IndexSearcherWrapper() {

            @Override
            public DirectoryReader wrap(DirectoryReader reader) {
                counter.incrementAndGet();
                return reader;
            }

            @Override
            public IndexSearcher wrap(IndexSearcher searcher) throws EngineException {
                counter.incrementAndGet();
                return searcher;
            }
        };
        Store store = createStore();
        Path translog = createTempDir("translog-test");
        InternalEngine engine = createEngine(store, translog);
        engine.close();

        engine = new InternalEngine(copy(engine.config(), EngineConfig.OpenMode.OPEN_INDEX_AND_TRANSLOG));
        assertTrue(engine.isRecovering());
        engine.recoverFromTranslog();
        Engine.Searcher searcher = wrapper.wrap(engine.acquireSearcher("test"));
        assertThat(counter.get(), equalTo(2));
        searcher.close();
        IOUtils.close(store, engine);
    }

    public void testFlushIsDisabledDuringTranslogRecovery() throws IOException {
        assertFalse(engine.isRecovering());
        ParsedDocument doc = testParsedDocument("1", null, testDocumentWithTextField(), SOURCE, null);
        engine.index(indexForDoc(doc));
        engine.close();

        engine = new InternalEngine(copy(engine.config(), EngineConfig.OpenMode.OPEN_INDEX_AND_TRANSLOG));
        expectThrows(IllegalStateException.class, () -> engine.flush(true, true));
        assertTrue(engine.isRecovering());
        engine.recoverFromTranslog();
        assertFalse(engine.isRecovering());
        doc = testParsedDocument("2", null, testDocumentWithTextField(), SOURCE, null);
        engine.index(indexForDoc(doc));
        engine.flush();
    }

    public void testTranslogMultipleOperationsSameDocument() throws IOException {
        final int ops = randomIntBetween(1, 32);
        Engine initialEngine;
        final List<Engine.Operation> operations = new ArrayList<>();
        try {
            initialEngine = engine;
            for (int i = 0; i < ops; i++) {
                final ParsedDocument doc = testParsedDocument("1", null, testDocumentWithTextField(), SOURCE, null);
                if (randomBoolean()) {
                    final Engine.Index operation = new Engine.Index(newUid(doc), doc, SequenceNumbers.UNASSIGNED_SEQ_NO, 0, i, VersionType.EXTERNAL, Engine.Operation.Origin.PRIMARY, System.nanoTime(), -1, false);
                    operations.add(operation);
                    initialEngine.index(operation);
                } else {
                    final Engine.Delete operation = new Engine.Delete("test", "1", newUid(doc), SequenceNumbers.UNASSIGNED_SEQ_NO, 0, i, VersionType.EXTERNAL, Engine.Operation.Origin.PRIMARY, System.nanoTime());
                    operations.add(operation);
                    initialEngine.delete(operation);
                }
            }
        } finally {
            IOUtils.close(engine);
        }

        Engine recoveringEngine = null;
        try {
            recoveringEngine = new InternalEngine(copy(engine.config(), EngineConfig.OpenMode.OPEN_INDEX_AND_TRANSLOG));
            recoveringEngine.recoverFromTranslog();
            try (Engine.Searcher searcher = recoveringEngine.acquireSearcher("test")) {
                final TotalHitCountCollector collector = new TotalHitCountCollector();
                searcher.searcher().search(new MatchAllDocsQuery(), collector);
                assertThat(collector.getTotalHits(), equalTo(operations.get(operations.size() - 1) instanceof Engine.Delete ? 0 : 1));
            }
        } finally {
            IOUtils.close(recoveringEngine);
        }
    }

    public void testTranslogRecoveryDoesNotReplayIntoTranslog() throws IOException {
        final int docs = randomIntBetween(1, 32);
        Engine initialEngine = null;
        try {
            initialEngine = engine;
            for (int i = 0; i < docs; i++) {
                final String id = Integer.toString(i);
                final ParsedDocument doc = testParsedDocument(id, null, testDocumentWithTextField(), SOURCE, null);
                initialEngine.index(indexForDoc(doc));
            }
        } finally {
            IOUtils.close(initialEngine);
        }

        Engine recoveringEngine = null;
        try {
            final AtomicBoolean flushed = new AtomicBoolean();
            recoveringEngine = new InternalEngine(copy(initialEngine.config(), EngineConfig.OpenMode.OPEN_INDEX_AND_TRANSLOG)) {
                @Override
                public CommitId flush(boolean force, boolean waitIfOngoing) throws EngineException {
                    assertThat(getTranslog().uncommittedOperations(), equalTo(docs));
                    final CommitId commitId = super.flush(force, waitIfOngoing);
                    flushed.set(true);
                    return commitId;
                }
            };

            assertThat(recoveringEngine.getTranslog().uncommittedOperations(), equalTo(docs));
            recoveringEngine.recoverFromTranslog();
            assertTrue(flushed.get());
        } finally {
            IOUtils.close(recoveringEngine);
        }
    }

    public void testTranslogRecoveryWithMultipleGenerations() throws IOException {
        final int docs = randomIntBetween(1, 4096);
        final List<Long> seqNos = LongStream.range(0, docs).boxed().collect(Collectors.toList());
        Randomness.shuffle(seqNos);
        Engine initialEngine = null;
        Engine recoveringEngine = null;
        Store store = createStore();
        final AtomicInteger counter = new AtomicInteger();
        try {
            initialEngine = createEngine(
                    store,
                    createTempDir(),
                    InternalEngine::sequenceNumberService,
                    (engine, operation) -> seqNos.get(counter.getAndIncrement()));
            for (int i = 0; i < docs; i++) {
                final String id = Integer.toString(i);
                final ParsedDocument doc = testParsedDocument(id, null, testDocumentWithTextField(), SOURCE, null);
                initialEngine.index(indexForDoc(doc));
                if (rarely()) {
                    initialEngine.getTranslog().rollGeneration();
                } else if (rarely()) {
                    initialEngine.flush();
                }
            }
            initialEngine.close();
            recoveringEngine = new InternalEngine(copy(initialEngine.config(), EngineConfig.OpenMode.OPEN_INDEX_AND_TRANSLOG));
            recoveringEngine.recoverFromTranslog();
            try (Engine.Searcher searcher = recoveringEngine.acquireSearcher("test")) {
                TopDocs topDocs = searcher.searcher().search(new MatchAllDocsQuery(), docs);
                assertEquals(docs, topDocs.totalHits);
            }
        } finally {
            IOUtils.close(initialEngine, recoveringEngine, store);
        }
    }

    public void testConcurrentGetAndFlush() throws Exception {
        ParsedDocument doc = testParsedDocument("1", null, testDocumentWithTextField(), B_1, null);
        engine.index(indexForDoc(doc));

        final AtomicReference<Engine.GetResult> latestGetResult = new AtomicReference<>();
        final BiFunction<String, Engine.SearcherScope, Searcher> searcherFactory = engine::acquireSearcher;
        latestGetResult.set(engine.get(newGet(true, doc), searcherFactory));
        final AtomicBoolean flushFinished = new AtomicBoolean(false);
        final CyclicBarrier barrier = new CyclicBarrier(2);
        Thread getThread = new Thread(() -> {
            try {
                barrier.await();
            } catch (InterruptedException | BrokenBarrierException e) {
                throw new RuntimeException(e);
            }
            while (flushFinished.get() == false) {
                Engine.GetResult previousGetResult = latestGetResult.get();
                if (previousGetResult != null) {
                    previousGetResult.release();
                }
                latestGetResult.set(engine.get(newGet(true, doc), searcherFactory));
                if (latestGetResult.get().exists() == false) {
                    break;
                }
            }
        });
        getThread.start();
        barrier.await();
        engine.flush();
        flushFinished.set(true);
        getThread.join();
        assertTrue(latestGetResult.get().exists());
        latestGetResult.get().release();
    }

    public void testSimpleOperations() throws Exception {
        Engine.Searcher searchResult = engine.acquireSearcher("test");
        MatcherAssert.assertThat(searchResult, EngineSearcherTotalHitsMatcher.engineSearcherTotalHits(0));
        searchResult.close();

        final BiFunction<String, Engine.SearcherScope, Searcher> searcherFactory = engine::acquireSearcher;

        // create a document
        Document document = testDocumentWithTextField();
        document.add(new Field(SourceFieldMapper.NAME, BytesReference.toBytes(B_1), SourceFieldMapper.Defaults.FIELD_TYPE));
        ParsedDocument doc = testParsedDocument("1", null, document, B_1, null);
        engine.index(indexForDoc(doc));

        // its not there...
        searchResult = engine.acquireSearcher("test");
        MatcherAssert.assertThat(searchResult, EngineSearcherTotalHitsMatcher.engineSearcherTotalHits(0));
        MatcherAssert.assertThat(searchResult, EngineSearcherTotalHitsMatcher.engineSearcherTotalHits(new TermQuery(new Term("value", "test")), 0));
        searchResult.close();

        // but, not there non realtime
        Engine.GetResult getResult = engine.get(newGet(false, doc), searcherFactory);
        assertThat(getResult.exists(), equalTo(false));
        getResult.release();

        // but, we can still get it (in realtime)
        getResult = engine.get(newGet(true, doc), searcherFactory);
        assertThat(getResult.exists(), equalTo(true));
        assertThat(getResult.docIdAndVersion(), notNullValue());
        getResult.release();

        // but not real time is not yet visible
        getResult = engine.get(newGet(false, doc), searcherFactory);
        assertThat(getResult.exists(), equalTo(false));
        getResult.release();


        // refresh and it should be there
        engine.refresh("test");

        // now its there...
        searchResult = engine.acquireSearcher("test");
        MatcherAssert.assertThat(searchResult, EngineSearcherTotalHitsMatcher.engineSearcherTotalHits(1));
        MatcherAssert.assertThat(searchResult, EngineSearcherTotalHitsMatcher.engineSearcherTotalHits(new TermQuery(new Term("value", "test")), 1));
        searchResult.close();

        // also in non realtime
        getResult = engine.get(newGet(false, doc), searcherFactory);
        assertThat(getResult.exists(), equalTo(true));
        assertThat(getResult.docIdAndVersion(), notNullValue());
        getResult.release();

        // now do an update
        document = testDocument();
        document.add(new TextField("value", "test1", Field.Store.YES));
        document.add(new Field(SourceFieldMapper.NAME, BytesReference.toBytes(B_2), SourceFieldMapper.Defaults.FIELD_TYPE));
        doc = testParsedDocument("1", null, document, B_2, null);
        engine.index(indexForDoc(doc));

        // its not updated yet...
        searchResult = engine.acquireSearcher("test");
        MatcherAssert.assertThat(searchResult, EngineSearcherTotalHitsMatcher.engineSearcherTotalHits(1));
        MatcherAssert.assertThat(searchResult, EngineSearcherTotalHitsMatcher.engineSearcherTotalHits(new TermQuery(new Term("value", "test")), 1));
        MatcherAssert.assertThat(searchResult, EngineSearcherTotalHitsMatcher.engineSearcherTotalHits(new TermQuery(new Term("value", "test1")), 0));
        searchResult.close();

        // but, we can still get it (in realtime)
        getResult = engine.get(newGet(true, doc), searcherFactory);
        assertThat(getResult.exists(), equalTo(true));
        assertThat(getResult.docIdAndVersion(), notNullValue());
        getResult.release();

        // refresh and it should be updated
        engine.refresh("test");

        searchResult = engine.acquireSearcher("test");
        MatcherAssert.assertThat(searchResult, EngineSearcherTotalHitsMatcher.engineSearcherTotalHits(1));
        MatcherAssert.assertThat(searchResult, EngineSearcherTotalHitsMatcher.engineSearcherTotalHits(new TermQuery(new Term("value", "test")), 0));
        MatcherAssert.assertThat(searchResult, EngineSearcherTotalHitsMatcher.engineSearcherTotalHits(new TermQuery(new Term("value", "test1")), 1));
        searchResult.close();

        // now delete
        engine.delete(new Engine.Delete("test", "1", newUid(doc)));

        // its not deleted yet
        searchResult = engine.acquireSearcher("test");
        MatcherAssert.assertThat(searchResult, EngineSearcherTotalHitsMatcher.engineSearcherTotalHits(1));
        MatcherAssert.assertThat(searchResult, EngineSearcherTotalHitsMatcher.engineSearcherTotalHits(new TermQuery(new Term("value", "test")), 0));
        MatcherAssert.assertThat(searchResult, EngineSearcherTotalHitsMatcher.engineSearcherTotalHits(new TermQuery(new Term("value", "test1")), 1));
        searchResult.close();

        // but, get should not see it (in realtime)
        getResult = engine.get(newGet(true, doc), searcherFactory);
        assertThat(getResult.exists(), equalTo(false));
        getResult.release();

        // refresh and it should be deleted
        engine.refresh("test");

        searchResult = engine.acquireSearcher("test");
        MatcherAssert.assertThat(searchResult, EngineSearcherTotalHitsMatcher.engineSearcherTotalHits(0));
        MatcherAssert.assertThat(searchResult, EngineSearcherTotalHitsMatcher.engineSearcherTotalHits(new TermQuery(new Term("value", "test")), 0));
        MatcherAssert.assertThat(searchResult, EngineSearcherTotalHitsMatcher.engineSearcherTotalHits(new TermQuery(new Term("value", "test1")), 0));
        searchResult.close();

        // add it back
        document = testDocumentWithTextField();
        document.add(new Field(SourceFieldMapper.NAME, BytesReference.toBytes(B_1), SourceFieldMapper.Defaults.FIELD_TYPE));
        doc = testParsedDocument("1", null, document, B_1, null);
        engine.index(new Engine.Index(newUid(doc), doc, Versions.MATCH_DELETED));

        // its not there...
        searchResult = engine.acquireSearcher("test");
        MatcherAssert.assertThat(searchResult, EngineSearcherTotalHitsMatcher.engineSearcherTotalHits(0));
        MatcherAssert.assertThat(searchResult, EngineSearcherTotalHitsMatcher.engineSearcherTotalHits(new TermQuery(new Term("value", "test")), 0));
        MatcherAssert.assertThat(searchResult, EngineSearcherTotalHitsMatcher.engineSearcherTotalHits(new TermQuery(new Term("value", "test1")), 0));
        searchResult.close();

        // refresh and it should be there
        engine.refresh("test");

        // now its there...
        searchResult = engine.acquireSearcher("test");
        MatcherAssert.assertThat(searchResult, EngineSearcherTotalHitsMatcher.engineSearcherTotalHits(1));
        MatcherAssert.assertThat(searchResult, EngineSearcherTotalHitsMatcher.engineSearcherTotalHits(new TermQuery(new Term("value", "test")), 1));
        MatcherAssert.assertThat(searchResult, EngineSearcherTotalHitsMatcher.engineSearcherTotalHits(new TermQuery(new Term("value", "test1")), 0));
        searchResult.close();

        // now flush
        engine.flush();

        // and, verify get (in real time)
        getResult = engine.get(newGet(true, doc), searcherFactory);
        assertThat(getResult.exists(), equalTo(true));
        assertThat(getResult.docIdAndVersion(), notNullValue());
        getResult.release();

        // make sure we can still work with the engine
        // now do an update
        document = testDocument();
        document.add(new TextField("value", "test1", Field.Store.YES));
        doc = testParsedDocument("1", null, document, B_1, null);
        engine.index(indexForDoc(doc));

        // its not updated yet...
        searchResult = engine.acquireSearcher("test");
        MatcherAssert.assertThat(searchResult, EngineSearcherTotalHitsMatcher.engineSearcherTotalHits(1));
        MatcherAssert.assertThat(searchResult, EngineSearcherTotalHitsMatcher.engineSearcherTotalHits(new TermQuery(new Term("value", "test")), 1));
        MatcherAssert.assertThat(searchResult, EngineSearcherTotalHitsMatcher.engineSearcherTotalHits(new TermQuery(new Term("value", "test1")), 0));
        searchResult.close();

        // refresh and it should be updated
        engine.refresh("test");

        searchResult = engine.acquireSearcher("test");
        MatcherAssert.assertThat(searchResult, EngineSearcherTotalHitsMatcher.engineSearcherTotalHits(1));
        MatcherAssert.assertThat(searchResult, EngineSearcherTotalHitsMatcher.engineSearcherTotalHits(new TermQuery(new Term("value", "test")), 0));
        MatcherAssert.assertThat(searchResult, EngineSearcherTotalHitsMatcher.engineSearcherTotalHits(new TermQuery(new Term("value", "test1")), 1));
        searchResult.close();
    }

    public void testSearchResultRelease() throws Exception {
        Engine.Searcher searchResult = engine.acquireSearcher("test");
        MatcherAssert.assertThat(searchResult, EngineSearcherTotalHitsMatcher.engineSearcherTotalHits(0));
        searchResult.close();

        // create a document
        ParsedDocument doc = testParsedDocument("1", null, testDocumentWithTextField(), B_1, null);
        engine.index(indexForDoc(doc));

        // its not there...
        searchResult = engine.acquireSearcher("test");
        MatcherAssert.assertThat(searchResult, EngineSearcherTotalHitsMatcher.engineSearcherTotalHits(0));
        MatcherAssert.assertThat(searchResult, EngineSearcherTotalHitsMatcher.engineSearcherTotalHits(new TermQuery(new Term("value", "test")), 0));
        searchResult.close();

        // refresh and it should be there
        engine.refresh("test");

        // now its there...
        searchResult = engine.acquireSearcher("test");
        MatcherAssert.assertThat(searchResult, EngineSearcherTotalHitsMatcher.engineSearcherTotalHits(1));
        MatcherAssert.assertThat(searchResult, EngineSearcherTotalHitsMatcher.engineSearcherTotalHits(new TermQuery(new Term("value", "test")), 1));
        // don't release the search result yet...

        // delete, refresh and do a new search, it should not be there
        engine.delete(new Engine.Delete("test", "1", newUid(doc)));
        engine.refresh("test");
        Engine.Searcher updateSearchResult = engine.acquireSearcher("test");
        MatcherAssert.assertThat(updateSearchResult, EngineSearcherTotalHitsMatcher.engineSearcherTotalHits(0));
        updateSearchResult.close();

        // the non release search result should not see the deleted yet...
        MatcherAssert.assertThat(searchResult, EngineSearcherTotalHitsMatcher.engineSearcherTotalHits(1));
        MatcherAssert.assertThat(searchResult, EngineSearcherTotalHitsMatcher.engineSearcherTotalHits(new TermQuery(new Term("value", "test")), 1));
        searchResult.close();
    }

    public void testCommitAdvancesMinTranslogForRecovery() throws IOException {
        IOUtils.close(engine, store);
        final Path translogPath = createTempDir();
        store = createStore();
        final AtomicBoolean inSync = new AtomicBoolean(randomBoolean());
        final BiFunction<EngineConfig, SeqNoStats, SequenceNumbersService> seqNoServiceSupplier = (config, seqNoStats) ->
            new SequenceNumbersService(
                config.getShardId(),
                config.getAllocationId(),
                config.getIndexSettings(),
                seqNoStats.getMaxSeqNo(),
                seqNoStats.getLocalCheckpoint(),
                seqNoStats.getGlobalCheckpoint()) {
                @Override
                public long getGlobalCheckpoint() {
                    return inSync.get() ? getLocalCheckpoint() : SequenceNumbers.UNASSIGNED_SEQ_NO;
                }
            };
        engine = new InternalEngine(config(defaultSettings, store, translogPath, newMergePolicy(), null, null), seqNoServiceSupplier);
        ParsedDocument doc = testParsedDocument("1", null, testDocumentWithTextField(), B_1, null);
        engine.index(indexForDoc(doc));

        engine.flush();
        assertThat(engine.getTranslog().currentFileGeneration(), equalTo(2L));
        assertThat(engine.getTranslog().getDeletionPolicy().getMinTranslogGenerationForRecovery(), equalTo(inSync.get() ? 2L : 1L));
        assertThat(engine.getTranslog().getDeletionPolicy().getTranslogGenerationOfLastCommit(), equalTo(2L));

        engine.flush();
        assertThat(engine.getTranslog().currentFileGeneration(), equalTo(2L));
        assertThat(engine.getTranslog().getDeletionPolicy().getMinTranslogGenerationForRecovery(), equalTo(inSync.get() ? 2L : 1L));
        assertThat(engine.getTranslog().getDeletionPolicy().getTranslogGenerationOfLastCommit(), equalTo(2L));

        engine.flush(true, true);
        assertThat(engine.getTranslog().currentFileGeneration(), equalTo(3L));
        assertThat(engine.getTranslog().getDeletionPolicy().getMinTranslogGenerationForRecovery(), equalTo(inSync.get() ? 3L : 1L));
        assertThat(engine.getTranslog().getDeletionPolicy().getTranslogGenerationOfLastCommit(), equalTo(3L));

        inSync.set(true);
        engine.flush(true, true);
        assertThat(engine.getTranslog().currentFileGeneration(), equalTo(4L));
        assertThat(engine.getTranslog().getDeletionPolicy().getMinTranslogGenerationForRecovery(), equalTo(4L));
        assertThat(engine.getTranslog().getDeletionPolicy().getTranslogGenerationOfLastCommit(), equalTo(4L));
    }

    public void testSyncedFlush() throws IOException {
        try (Store store = createStore();
             Engine engine = new InternalEngine(config(defaultSettings, store, createTempDir(), new LogByteSizeMergePolicy(), null))) {
            final String syncId = randomUnicodeOfCodepointLengthBetween(10, 20);
            ParsedDocument doc = testParsedDocument("1", null, testDocumentWithTextField(), B_1, null);
            engine.index(indexForDoc(doc));
            Engine.CommitId commitID = engine.flush();
            assertThat(commitID, equalTo(new Engine.CommitId(store.readLastCommittedSegmentsInfo().getId())));
            byte[] wrongBytes = Base64.getDecoder().decode(commitID.toString());
            wrongBytes[0] = (byte) ~wrongBytes[0];
            Engine.CommitId wrongId = new Engine.CommitId(wrongBytes);
            assertEquals("should fail to sync flush with wrong id (but no docs)", engine.syncFlush(syncId + "1", wrongId),
                Engine.SyncedFlushResult.COMMIT_MISMATCH);
            engine.index(indexForDoc(doc));
            assertEquals("should fail to sync flush with right id but pending doc", engine.syncFlush(syncId + "2", commitID),
                Engine.SyncedFlushResult.PENDING_OPERATIONS);
            commitID = engine.flush();
            assertEquals("should succeed to flush commit with right id and no pending doc", engine.syncFlush(syncId, commitID),
                Engine.SyncedFlushResult.SUCCESS);
            assertEquals(store.readLastCommittedSegmentsInfo().getUserData().get(Engine.SYNC_COMMIT_ID), syncId);
            assertEquals(engine.getLastCommittedSegmentInfos().getUserData().get(Engine.SYNC_COMMIT_ID), syncId);
        }
    }

    public void testRenewSyncFlush() throws Exception {
        final int iters = randomIntBetween(2, 5); // run this a couple of times to get some coverage
        for (int i = 0; i < iters; i++) {
            try (Store store = createStore();
                 InternalEngine engine = new InternalEngine(config(defaultSettings, store, createTempDir(),
                     new LogDocMergePolicy(), null))) {
                final String syncId = randomUnicodeOfCodepointLengthBetween(10, 20);
                Engine.Index doc1 = indexForDoc(testParsedDocument("1", null, testDocumentWithTextField(), B_1, null));
                engine.index(doc1);
                assertEquals(engine.getLastWriteNanos(), doc1.startTime());
                engine.flush();
                Engine.Index doc2 = indexForDoc(testParsedDocument("2", null, testDocumentWithTextField(), B_1, null));
                engine.index(doc2);
                assertEquals(engine.getLastWriteNanos(), doc2.startTime());
                engine.flush();
                final boolean forceMergeFlushes = randomBoolean();
                final ParsedDocument parsedDoc3 = testParsedDocument("3", null, testDocumentWithTextField(), B_1, null);
                if (forceMergeFlushes) {
                    engine.index(new Engine.Index(newUid(parsedDoc3), parsedDoc3, SequenceNumbers.UNASSIGNED_SEQ_NO, 0, Versions.MATCH_ANY, VersionType.INTERNAL, Engine.Operation.Origin.PRIMARY, System.nanoTime() - engine.engineConfig.getFlushMergesAfter().nanos(), -1, false));
                } else {
                    engine.index(indexForDoc(parsedDoc3));
                }
                Engine.CommitId commitID = engine.flush();
                assertEquals("should succeed to flush commit with right id and no pending doc", engine.syncFlush(syncId, commitID),
                    Engine.SyncedFlushResult.SUCCESS);
                assertEquals(3, engine.segments(false).size());

                engine.forceMerge(forceMergeFlushes, 1, false, false, false);
                if (forceMergeFlushes == false) {
                    engine.refresh("make all segments visible");
                    assertEquals(4, engine.segments(false).size());
                    assertEquals(store.readLastCommittedSegmentsInfo().getUserData().get(Engine.SYNC_COMMIT_ID), syncId);
                    assertEquals(engine.getLastCommittedSegmentInfos().getUserData().get(Engine.SYNC_COMMIT_ID), syncId);
                    assertTrue(engine.tryRenewSyncCommit());
                    assertEquals(1, engine.segments(false).size());
                } else {
                    engine.refresh("test");
                    assertBusy(() -> assertEquals(1, engine.segments(false).size()));
                }
                assertEquals(store.readLastCommittedSegmentsInfo().getUserData().get(Engine.SYNC_COMMIT_ID), syncId);
                assertEquals(engine.getLastCommittedSegmentInfos().getUserData().get(Engine.SYNC_COMMIT_ID), syncId);

                if (randomBoolean()) {
                    Engine.Index doc4 = indexForDoc(testParsedDocument("4", null, testDocumentWithTextField(), B_1, null));
                    engine.index(doc4);
                    assertEquals(engine.getLastWriteNanos(), doc4.startTime());
                } else {
                    Engine.Delete delete = new Engine.Delete(doc1.type(), doc1.id(), doc1.uid());
                    engine.delete(delete);
                    assertEquals(engine.getLastWriteNanos(), delete.startTime());
                }
                assertFalse(engine.tryRenewSyncCommit());
                engine.flush(false, true); // we might hit a concurrent flush from a finishing merge here - just wait if ongoing...
                assertNull(store.readLastCommittedSegmentsInfo().getUserData().get(Engine.SYNC_COMMIT_ID));
                assertNull(engine.getLastCommittedSegmentInfos().getUserData().get(Engine.SYNC_COMMIT_ID));
            }
        }
    }

    public void testSyncedFlushSurvivesEngineRestart() throws IOException {
        final String syncId = randomUnicodeOfCodepointLengthBetween(10, 20);
        ParsedDocument doc = testParsedDocument("1", null, testDocumentWithTextField(), B_1, null);
        engine.index(indexForDoc(doc));
        final Engine.CommitId commitID = engine.flush();
        assertEquals("should succeed to flush commit with right id and no pending doc", engine.syncFlush(syncId, commitID),
            Engine.SyncedFlushResult.SUCCESS);
        assertEquals(store.readLastCommittedSegmentsInfo().getUserData().get(Engine.SYNC_COMMIT_ID), syncId);
        assertEquals(engine.getLastCommittedSegmentInfos().getUserData().get(Engine.SYNC_COMMIT_ID), syncId);
        EngineConfig config = engine.config();
        if (randomBoolean()) {
            engine.close();
        } else {
            engine.flushAndClose();
        }
        engine = new InternalEngine(copy(config, randomFrom(EngineConfig.OpenMode.OPEN_INDEX_AND_TRANSLOG, EngineConfig.OpenMode.OPEN_INDEX_CREATE_TRANSLOG)));

        if (engine.config().getOpenMode() == EngineConfig.OpenMode.OPEN_INDEX_AND_TRANSLOG && randomBoolean()) {
            engine.recoverFromTranslog();
        }
        assertEquals(engine.config().getOpenMode().toString(), engine.getLastCommittedSegmentInfos().getUserData().get(Engine.SYNC_COMMIT_ID), syncId);
    }

    public void testSyncedFlushVanishesOnReplay() throws IOException {
        final String syncId = randomUnicodeOfCodepointLengthBetween(10, 20);
        ParsedDocument doc = testParsedDocument("1", null, testDocumentWithTextField(), B_1, null);
        engine.index(indexForDoc(doc));
        final Engine.CommitId commitID = engine.flush();
        assertEquals("should succeed to flush commit with right id and no pending doc", engine.syncFlush(syncId, commitID),
            Engine.SyncedFlushResult.SUCCESS);
        assertEquals(store.readLastCommittedSegmentsInfo().getUserData().get(Engine.SYNC_COMMIT_ID), syncId);
        assertEquals(engine.getLastCommittedSegmentInfos().getUserData().get(Engine.SYNC_COMMIT_ID), syncId);
        doc = testParsedDocument("2", null, testDocumentWithTextField(), new BytesArray("{}"), null);
        engine.index(indexForDoc(doc));
        EngineConfig config = engine.config();
        engine.close();
        engine = new InternalEngine(copy(config, EngineConfig.OpenMode.OPEN_INDEX_AND_TRANSLOG));
        engine.recoverFromTranslog();
        assertNull("Sync ID must be gone since we have a document to replay", engine.getLastCommittedSegmentInfos().getUserData().get(Engine.SYNC_COMMIT_ID));
    }

    public void testVersioningNewCreate() throws IOException {
        ParsedDocument doc = testParsedDocument("1", null, testDocument(), B_1, null);
        Engine.Index create = new Engine.Index(newUid(doc), doc, Versions.MATCH_DELETED);
        Engine.IndexResult indexResult = engine.index(create);
        assertThat(indexResult.getVersion(), equalTo(1L));

        create = new Engine.Index(newUid(doc), doc, indexResult.getSeqNo(), create.primaryTerm(), indexResult.getVersion(),
            create.versionType().versionTypeForReplicationAndRecovery(), REPLICA, 0, -1, false);
        indexResult = replicaEngine.index(create);
        assertThat(indexResult.getVersion(), equalTo(1L));
    }

    public void testReplicatedVersioningWithFlush() throws IOException {
        ParsedDocument doc = testParsedDocument("1", null, testDocument(), B_1, null);
        Engine.Index create = new Engine.Index(newUid(doc), doc, Versions.MATCH_DELETED);
        Engine.IndexResult indexResult = engine.index(create);
        assertThat(indexResult.getVersion(), equalTo(1L));
        assertTrue(indexResult.isCreated());


        create = new Engine.Index(newUid(doc), doc, indexResult.getSeqNo(), create.primaryTerm(), indexResult.getVersion(),
            create.versionType().versionTypeForReplicationAndRecovery(), REPLICA, 0, -1, false);
        indexResult = replicaEngine.index(create);
        assertThat(indexResult.getVersion(), equalTo(1L));
        assertTrue(indexResult.isCreated());

        if (randomBoolean()) {
            engine.flush();
        }
        if (randomBoolean()) {
            replicaEngine.flush();
        }

        Engine.Index update = new Engine.Index(newUid(doc), doc, 1);
        Engine.IndexResult updateResult = engine.index(update);
        assertThat(updateResult.getVersion(), equalTo(2L));
        assertFalse(updateResult.isCreated());


        update = new Engine.Index(newUid(doc), doc, updateResult.getSeqNo(), update.primaryTerm(), updateResult.getVersion(),
            update.versionType().versionTypeForReplicationAndRecovery(), REPLICA, 0, -1, false);
        updateResult = replicaEngine.index(update);
        assertThat(updateResult.getVersion(), equalTo(2L));
        assertFalse(updateResult.isCreated());
        replicaEngine.refresh("test");
        try (Searcher searcher = replicaEngine.acquireSearcher("test")) {
            assertEquals(1, searcher.getDirectoryReader().numDocs());
        }

        engine.refresh("test");
        try (Searcher searcher = engine.acquireSearcher("test")) {
            assertEquals(1, searcher.getDirectoryReader().numDocs());
        }
    }

    /**
     * simulates what an upsert / update API does
     */
    public void testVersionedUpdate() throws IOException {
        final BiFunction<String, Engine.SearcherScope, Searcher> searcherFactory = engine::acquireSearcher;

        ParsedDocument doc = testParsedDocument("1", null, testDocument(), B_1, null);
        Engine.Index create = new Engine.Index(newUid(doc), doc, Versions.MATCH_DELETED);
        Engine.IndexResult indexResult = engine.index(create);
        assertThat(indexResult.getVersion(), equalTo(1L));
        try (Engine.GetResult get = engine.get(new Engine.Get(true, doc.type(), doc.id(), create.uid()), searcherFactory)) {
            assertEquals(1, get.version());
        }

        Engine.Index update_1 = new Engine.Index(newUid(doc), doc, 1);
        Engine.IndexResult update_1_result = engine.index(update_1);
        assertThat(update_1_result.getVersion(), equalTo(2L));

        try (Engine.GetResult get = engine.get(new Engine.Get(true, doc.type(), doc.id(), create.uid()), searcherFactory)) {
            assertEquals(2, get.version());
        }

        Engine.Index update_2 = new Engine.Index(newUid(doc), doc, 2);
        Engine.IndexResult update_2_result = engine.index(update_2);
        assertThat(update_2_result.getVersion(), equalTo(3L));

        try (Engine.GetResult get = engine.get(new Engine.Get(true, doc.type(), doc.id(), create.uid()), searcherFactory)) {
            assertEquals(3, get.version());
        }

    }

    public void testVersioningNewIndex() throws IOException {
        ParsedDocument doc = testParsedDocument("1", null, testDocument(), B_1, null);
        Engine.Index index = indexForDoc(doc);
        Engine.IndexResult indexResult = engine.index(index);
        assertThat(indexResult.getVersion(), equalTo(1L));

        index = new Engine.Index(newUid(doc), doc, indexResult.getSeqNo(), index.primaryTerm(), indexResult.getVersion(), index.versionType().versionTypeForReplicationAndRecovery(), REPLICA, 0, -1, false);
        indexResult = replicaEngine.index(index);
        assertThat(indexResult.getVersion(), equalTo(1L));
    }

    public void testForceMerge() throws IOException {
        try (Store store = createStore();
             Engine engine = new InternalEngine(config(defaultSettings, store, createTempDir(),
                 new LogByteSizeMergePolicy(), null))) { // use log MP here we test some behavior in ESMP
            int numDocs = randomIntBetween(10, 100);
            for (int i = 0; i < numDocs; i++) {
                ParsedDocument doc = testParsedDocument(Integer.toString(i), null, testDocument(), B_1, null);
                Engine.Index index = indexForDoc(doc);
                engine.index(index);
                engine.refresh("test");
            }
            try (Engine.Searcher test = engine.acquireSearcher("test")) {
                assertEquals(numDocs, test.reader().numDocs());
            }
            engine.forceMerge(true, 1, false, false, false);
            engine.refresh("test");
            assertEquals(engine.segments(true).size(), 1);

            ParsedDocument doc = testParsedDocument(Integer.toString(0), null, testDocument(), B_1, null);
            Engine.Index index = indexForDoc(doc);
            engine.delete(new Engine.Delete(index.type(), index.id(), index.uid()));
            engine.forceMerge(true, 10, true, false, false); //expunge deletes
            engine.refresh("test");

            assertEquals(engine.segments(true).size(), 1);
            try (Engine.Searcher test = engine.acquireSearcher("test")) {
                assertEquals(numDocs - 1, test.reader().numDocs());
                assertEquals(engine.config().getMergePolicy().toString(), numDocs - 1, test.reader().maxDoc());
            }

            doc = testParsedDocument(Integer.toString(1), null, testDocument(), B_1, null);
            index = indexForDoc(doc);
            engine.delete(new Engine.Delete(index.type(), index.id(), index.uid()));
            engine.forceMerge(true, 10, false, false, false); //expunge deletes
            engine.refresh("test");
            assertEquals(engine.segments(true).size(), 1);
            try (Engine.Searcher test = engine.acquireSearcher("test")) {
                assertEquals(numDocs - 2, test.reader().numDocs());
                assertEquals(numDocs - 1, test.reader().maxDoc());
            }
        }
    }

    public void testForceMergeAndClose() throws IOException, InterruptedException {
        int numIters = randomIntBetween(2, 10);
        for (int j = 0; j < numIters; j++) {
            try (Store store = createStore()) {
                final InternalEngine engine = createEngine(store, createTempDir());
                final CountDownLatch startGun = new CountDownLatch(1);
                final CountDownLatch indexed = new CountDownLatch(1);

                Thread thread = new Thread() {
                    @Override
                    public void run() {
                        try {
                            try {
                                startGun.await();
                            } catch (InterruptedException e) {
                                throw new RuntimeException(e);
                            }
                            int i = 0;
                            while (true) {
                                int numDocs = randomIntBetween(1, 20);
                                for (int j = 0; j < numDocs; j++) {
                                    i++;
                                    ParsedDocument doc = testParsedDocument(Integer.toString(i), null, testDocument(), B_1, null);
                                    Engine.Index index = indexForDoc(doc);
                                    engine.index(index);
                                }
                                engine.refresh("test");
                                indexed.countDown();
                                try {
                                    engine.forceMerge(randomBoolean(), 1, false, randomBoolean(), randomBoolean());
                                } catch (IOException e) {
                                    return;
                                }
                            }
                        } catch (AlreadyClosedException ex) {
                            // fine
                        } catch (IOException e) {
                            throw new AssertionError(e);
                        }
                    }
                };

                thread.start();
                startGun.countDown();
                int someIters = randomIntBetween(1, 10);
                for (int i = 0; i < someIters; i++) {
                    engine.forceMerge(randomBoolean(), 1, false, randomBoolean(), randomBoolean());
                }
                indexed.await();
                IOUtils.close(engine);
                thread.join();
            }
        }

    }

    public void testVersioningCreateExistsException() throws IOException {
        ParsedDocument doc = testParsedDocument("1", null, testDocument(), B_1, null);
        Engine.Index create = new Engine.Index(newUid(doc), doc, SequenceNumbers.UNASSIGNED_SEQ_NO, 0, Versions.MATCH_DELETED, VersionType.INTERNAL, PRIMARY, 0, -1, false);
        Engine.IndexResult indexResult = engine.index(create);
        assertThat(indexResult.getVersion(), equalTo(1L));

        create = new Engine.Index(newUid(doc), doc, SequenceNumbers.UNASSIGNED_SEQ_NO, 0, Versions.MATCH_DELETED, VersionType.INTERNAL, PRIMARY, 0, -1, false);
        indexResult = engine.index(create);
        assertTrue(indexResult.hasFailure());
        assertThat(indexResult.getFailure(), instanceOf(VersionConflictEngineException.class));
    }

    public void testOutOfOrderDocsOnReplica() throws IOException {
        final List<Engine.Operation> ops = generateSingleDocHistory(true,
            randomFrom(VersionType.INTERNAL, VersionType.EXTERNAL, VersionType.EXTERNAL_GTE, VersionType.FORCE), false, 2, 2, 20);
        assertOpsOnReplica(ops, replicaEngine, true, logger);
    }

<<<<<<< HEAD
    public void testOutOfOrderDocsOnReplicaOldPrimary() throws IOException {
        IndexSettings oldSettings = IndexSettingsModule.newIndexSettings("testOld", Settings.builder()
            .put(IndexSettings.INDEX_GC_DELETES_SETTING.getKey(), "1h") // make sure this doesn't kick in on us
            .put(EngineConfig.INDEX_CODEC_SETTING.getKey(), codecName)
            .put(IndexMetaData.SETTING_VERSION_CREATED, Version.V_5_4_0)
            .put(IndexSettings.INDEX_MAPPING_SINGLE_TYPE_SETTING_KEY, true)
            .put(IndexSettings.MAX_REFRESH_LISTENERS_PER_SHARD.getKey(),
                between(10, 10 * IndexSettings.MAX_REFRESH_LISTENERS_PER_SHARD.get(Settings.EMPTY)))
            .build());

        try (Store oldReplicaStore = createStore();
             InternalEngine replicaEngine =
                 createEngine(oldSettings, oldReplicaStore, createTempDir("translog-old-replica"), newMergePolicy())) {
            final List<Engine.Operation> ops = generateSingleDocHistory(true, randomFrom(VersionType.INTERNAL, VersionType.EXTERNAL), true, 2, 2, 20);
            assertOpsOnReplica(ops, replicaEngine, true, logger);
=======
    private void assertOpsOnReplica(List<Engine.Operation> ops, InternalEngine replicaEngine, boolean shuffleOps) throws IOException {
        final Engine.Operation lastOp = ops.get(ops.size() - 1);
        final String lastFieldValue;
        if (lastOp instanceof Engine.Index) {
            Engine.Index index = (Engine.Index) lastOp;
            lastFieldValue = index.docs().get(0).get("value");
        } else {
            // delete
            lastFieldValue = null;
        }
        if (shuffleOps) {
            int firstOpWithSeqNo = 0;
            while (firstOpWithSeqNo < ops.size() && ops.get(firstOpWithSeqNo).seqNo() < 0) {
                firstOpWithSeqNo++;
            }
            // shuffle ops but make sure legacy ops are first
            shuffle(ops.subList(0, firstOpWithSeqNo), random());
            shuffle(ops.subList(firstOpWithSeqNo, ops.size()), random());
        }
        boolean firstOp = true;
        for (Engine.Operation op : ops) {
            logger.info("performing [{}], v [{}], seq# [{}], term [{}]",
                op.operationType().name().charAt(0), op.version(), op.seqNo(), op.primaryTerm());
            if (op instanceof Engine.Index) {
                Engine.IndexResult result = replicaEngine.index((Engine.Index) op);
                // replicas don't really care to about creation status of documents
                // this allows to ignore the case where a document was found in the live version maps in
                // a delete state and return false for the created flag in favor of code simplicity
                // as deleted or not. This check is just signal regression so a decision can be made if it's
                // intentional
                assertThat(result.isCreated(), equalTo(firstOp));
                assertThat(result.getVersion(), equalTo(op.version()));
                assertThat(result.hasFailure(), equalTo(false));

            } else {
                Engine.DeleteResult result = replicaEngine.delete((Engine.Delete) op);
                // Replicas don't really care to about found status of documents
                // this allows to ignore the case where a document was found in the live version maps in
                // a delete state and return true for the found flag in favor of code simplicity
                // his check is just signal regression so a decision can be made if it's
                // intentional
                assertThat(result.isFound(), equalTo(firstOp == false));
                assertThat(result.getVersion(), equalTo(op.version()));
                assertThat(result.hasFailure(), equalTo(false));
            }
            if (randomBoolean()) {
                engine.refresh("test");
            }
            if (randomBoolean()) {
                engine.flush();
                engine.refresh("test");
            }
            firstOp = false;
        }

        assertVisibleCount(replicaEngine, lastFieldValue == null ? 0 : 1);
        if (lastFieldValue != null) {
            try (Searcher searcher = replicaEngine.acquireSearcher("test")) {
                final TotalHitCountCollector collector = new TotalHitCountCollector();
                searcher.searcher().search(new TermQuery(new Term("value", lastFieldValue)), collector);
                assertThat(collector.getTotalHits(), equalTo(1));
            }
>>>>>>> af3f6361
        }
    }

    public void testConcurrentOutOfDocsOnReplica() throws IOException, InterruptedException {
        final List<Engine.Operation> ops = generateSingleDocHistory(true, randomFrom(VersionType.INTERNAL, VersionType.EXTERNAL), false, 2, 100, 300);
        final Engine.Operation lastOp = ops.get(ops.size() - 1);
        final String lastFieldValue;
        if (lastOp instanceof Engine.Index) {
            Engine.Index index = (Engine.Index) lastOp;
            lastFieldValue = index.docs().get(0).get("value");
        } else {
            // delete
            lastFieldValue = null;
        }
        shuffle(ops, random());
        concurrentlyApplyOps(ops, engine);

        assertVisibleCount(engine, lastFieldValue == null ? 0 : 1);
        if (lastFieldValue != null) {
            try (Searcher searcher = engine.acquireSearcher("test")) {
                final TotalHitCountCollector collector = new TotalHitCountCollector();
                searcher.searcher().search(new TermQuery(new Term("value", lastFieldValue)), collector);
                assertThat(collector.getTotalHits(), equalTo(1));
            }
        }
    }

    private void concurrentlyApplyOps(List<Engine.Operation> ops, InternalEngine engine) throws InterruptedException {
        Thread[] thread = new Thread[randomIntBetween(3, 5)];
        CountDownLatch startGun = new CountDownLatch(thread.length);
        AtomicInteger offset = new AtomicInteger(-1);
        for (int i = 0; i < thread.length; i++) {
            thread[i] = new Thread(() -> {
                startGun.countDown();
                try {
                    startGun.await();
                } catch (InterruptedException e) {
                    throw new AssertionError(e);
                }
                int docOffset;
                while ((docOffset = offset.incrementAndGet()) < ops.size()) {
                    try {
                        final Engine.Operation op = ops.get(docOffset);
                        if (op instanceof Engine.Index) {
                            engine.index((Engine.Index) op);
                        } else {
                            engine.delete((Engine.Delete) op);
                        }
                        if ((docOffset + 1) % 4 == 0) {
                            engine.refresh("test");
                        }
                    } catch (IOException e) {
                        throw new AssertionError(e);
                    }
                }
            });
            thread[i].start();
        }
        for (int i = 0; i < thread.length; i++) {
            thread[i].join();
        }
    }

    public void testInternalVersioningOnPrimary() throws IOException {
        final List<Engine.Operation> ops = generateSingleDocHistory(false, VersionType.INTERNAL, false, 2, 2, 20);
        assertOpsOnPrimary(ops, Versions.NOT_FOUND, true, engine);
    }

    private int assertOpsOnPrimary(List<Engine.Operation> ops, long currentOpVersion, boolean docDeleted, InternalEngine engine)
        throws IOException {
        String lastFieldValue = null;
        int opsPerformed = 0;
        long lastOpVersion = currentOpVersion;
        BiFunction<Long, Engine.Index, Engine.Index> indexWithVersion = (version, index) -> new Engine.Index(index.uid(), index.parsedDoc(),
            index.seqNo(), index.primaryTerm(), version, index.versionType(), index.origin(), index.startTime(),
            index.getAutoGeneratedIdTimestamp(), index.isRetry());
        BiFunction<Long, Engine.Delete, Engine.Delete> delWithVersion = (version, delete) -> new Engine.Delete(delete.type(), delete.id(),
            delete.uid(), delete.seqNo(), delete.primaryTerm(), version, delete.versionType(), delete.origin(), delete.startTime());
        for (Engine.Operation op : ops) {
            final boolean versionConflict = rarely();
            final boolean versionedOp = versionConflict || randomBoolean();
            final long conflictingVersion = docDeleted || randomBoolean() ?
                lastOpVersion + (randomBoolean() ? 1 : -1) :
                Versions.MATCH_DELETED;
            final long correctVersion = docDeleted && randomBoolean() ? Versions.MATCH_DELETED : lastOpVersion;
            logger.info("performing [{}]{}{}",
                op.operationType().name().charAt(0),
                versionConflict ? " (conflict " + conflictingVersion + ")" : "",
                versionedOp ? " (versioned " + correctVersion + ")" : "");
            if (op instanceof Engine.Index) {
                final Engine.Index index = (Engine.Index) op;
                if (versionConflict) {
                    // generate a conflict
                    Engine.IndexResult result = engine.index(indexWithVersion.apply(conflictingVersion, index));
                    assertThat(result.isCreated(), equalTo(false));
                    assertThat(result.getVersion(), equalTo(lastOpVersion));
                    assertThat(result.hasFailure(), equalTo(true));
                    assertThat(result.getFailure(), instanceOf(VersionConflictEngineException.class));
                } else {
                    Engine.IndexResult result = engine.index(versionedOp ? indexWithVersion.apply(correctVersion, index) : index);
                    assertThat(result.isCreated(), equalTo(docDeleted));
                    assertThat(result.getVersion(), equalTo(Math.max(lastOpVersion + 1, 1)));
                    assertThat(result.hasFailure(), equalTo(false));
                    assertThat(result.getFailure(), nullValue());
                    lastFieldValue = index.docs().get(0).get("value");
                    docDeleted = false;
                    lastOpVersion = result.getVersion();
                    opsPerformed++;
                }
            } else {
                final Engine.Delete delete = (Engine.Delete) op;
                if (versionConflict) {
                    // generate a conflict
                    Engine.DeleteResult result = engine.delete(delWithVersion.apply(conflictingVersion, delete));
                    assertThat(result.isFound(), equalTo(docDeleted == false));
                    assertThat(result.getVersion(), equalTo(lastOpVersion));
                    assertThat(result.hasFailure(), equalTo(true));
                    assertThat(result.getFailure(), instanceOf(VersionConflictEngineException.class));
                } else {
                    Engine.DeleteResult result = engine.delete(versionedOp ? delWithVersion.apply(correctVersion, delete) : delete);
                    assertThat(result.isFound(), equalTo(docDeleted == false));
                    assertThat(result.getVersion(), equalTo(Math.max(lastOpVersion + 1, 1)));
                    assertThat(result.hasFailure(), equalTo(false));
                    assertThat(result.getFailure(), nullValue());
                    docDeleted = true;
                    lastOpVersion = result.getVersion();
                    opsPerformed++;
                }
            }
            if (randomBoolean()) {
                // refresh and take the chance to check everything is ok so far
                assertVisibleCount(engine, docDeleted ? 0 : 1);
                // even if doc is not not deleted, lastFieldValue can still be null if this is the
                // first op and it failed.
                if (docDeleted == false && lastFieldValue != null) {
                    try (Searcher searcher = engine.acquireSearcher("test")) {
                        final TotalHitCountCollector collector = new TotalHitCountCollector();
                        searcher.searcher().search(new TermQuery(new Term("value", lastFieldValue)), collector);
                        assertThat(collector.getTotalHits(), equalTo(1));
                    }
                }
            }
            if (randomBoolean()) {
                engine.flush();
                engine.refresh("test");
            }

            if (rarely()) {
                // simulate GC deletes
                engine.refresh("gc_simulation", Engine.SearcherScope.INTERNAL);
                engine.clearDeletedTombstones();
                if (docDeleted) {
                    lastOpVersion = Versions.NOT_FOUND;
                }
            }
        }

        assertVisibleCount(engine, docDeleted ? 0 : 1);
        if (docDeleted == false) {
            try (Searcher searcher = engine.acquireSearcher("test")) {
                final TotalHitCountCollector collector = new TotalHitCountCollector();
                searcher.searcher().search(new TermQuery(new Term("value", lastFieldValue)), collector);
                assertThat(collector.getTotalHits(), equalTo(1));
            }
        }
        return opsPerformed;
    }

    public void testNonInternalVersioningOnPrimary() throws IOException {
        final Set<VersionType> nonInternalVersioning = new HashSet<>(Arrays.asList(VersionType.values()));
        nonInternalVersioning.remove(VersionType.INTERNAL);
        final VersionType versionType = randomFrom(nonInternalVersioning);
        final List<Engine.Operation> ops = generateSingleDocHistory(false, versionType, false, 2, 2, 20);
        final Engine.Operation lastOp = ops.get(ops.size() - 1);
        final String lastFieldValue;
        if (lastOp instanceof Engine.Index) {
            Engine.Index index = (Engine.Index) lastOp;
            lastFieldValue = index.docs().get(0).get("value");
        } else {
            // delete
            lastFieldValue = null;
        }
        // other version types don't support out of order processing.
        if (versionType == VersionType.EXTERNAL) {
            shuffle(ops, random());
        }
        long highestOpVersion = Versions.NOT_FOUND;
        long seqNo = -1;
        boolean docDeleted = true;
        for (Engine.Operation op : ops) {
            logger.info("performing [{}], v [{}], seq# [{}], term [{}]",
                op.operationType().name().charAt(0), op.version(), op.seqNo(), op.primaryTerm());
            if (op instanceof Engine.Index) {
                final Engine.Index index = (Engine.Index) op;
                Engine.IndexResult result = engine.index(index);
                if (op.versionType().isVersionConflictForWrites(highestOpVersion, op.version(), docDeleted) == false) {
                    seqNo++;
                    assertThat(result.getSeqNo(), equalTo(seqNo));
                    assertThat(result.isCreated(), equalTo(docDeleted));
                    assertThat(result.getVersion(), equalTo(op.version()));
                    assertThat(result.hasFailure(), equalTo(false));
                    assertThat(result.getFailure(), nullValue());
                    docDeleted = false;
                    highestOpVersion = op.version();
                } else {
                    assertThat(result.isCreated(), equalTo(false));
                    assertThat(result.getVersion(), equalTo(highestOpVersion));
                    assertThat(result.hasFailure(), equalTo(true));
                    assertThat(result.getFailure(), instanceOf(VersionConflictEngineException.class));
                }
            } else {
                final Engine.Delete delete = (Engine.Delete) op;
                Engine.DeleteResult result = engine.delete(delete);
                if (op.versionType().isVersionConflictForWrites(highestOpVersion, op.version(), docDeleted) == false) {
                    seqNo++;
                    assertThat(result.getSeqNo(), equalTo(seqNo));
                    assertThat(result.isFound(), equalTo(docDeleted == false));
                    assertThat(result.getVersion(), equalTo(op.version()));
                    assertThat(result.hasFailure(), equalTo(false));
                    assertThat(result.getFailure(), nullValue());
                    docDeleted = true;
                    highestOpVersion = op.version();
                } else {
                    assertThat(result.isFound(), equalTo(docDeleted == false));
                    assertThat(result.getVersion(), equalTo(highestOpVersion));
                    assertThat(result.hasFailure(), equalTo(true));
                    assertThat(result.getFailure(), instanceOf(VersionConflictEngineException.class));
                }
            }
            if (randomBoolean()) {
                engine.refresh("test");
            }
            if (randomBoolean()) {
                engine.flush();
                engine.refresh("test");
            }
        }

        assertVisibleCount(engine, docDeleted ? 0 : 1);
        if (docDeleted == false) {
            logger.info("searching for [{}]", lastFieldValue);
            try (Searcher searcher = engine.acquireSearcher("test")) {
                final TotalHitCountCollector collector = new TotalHitCountCollector();
                searcher.searcher().search(new TermQuery(new Term("value", lastFieldValue)), collector);
                assertThat(collector.getTotalHits(), equalTo(1));
            }
        }
    }

    public void testVersioningPromotedReplica() throws IOException {
        final List<Engine.Operation> replicaOps = generateSingleDocHistory(true, VersionType.INTERNAL, false, 1, 2, 20);
        List<Engine.Operation> primaryOps = generateSingleDocHistory(false, VersionType.INTERNAL, false, 2, 2, 20);
        Engine.Operation lastReplicaOp = replicaOps.get(replicaOps.size() - 1);
        final boolean deletedOnReplica = lastReplicaOp instanceof Engine.Delete;
        final long finalReplicaVersion = lastReplicaOp.version();
        final long finalReplicaSeqNo = lastReplicaOp.seqNo();
        assertOpsOnReplica(replicaOps, replicaEngine, true, logger);
        final int opsOnPrimary = assertOpsOnPrimary(primaryOps, finalReplicaVersion, deletedOnReplica, replicaEngine);
        final long currentSeqNo = getSequenceID(replicaEngine,
            new Engine.Get(false, "type", lastReplicaOp.uid().text(), lastReplicaOp.uid())).v1();
        try (Searcher searcher = engine.acquireSearcher("test")) {
            final TotalHitCountCollector collector = new TotalHitCountCollector();
            searcher.searcher().search(new MatchAllDocsQuery(), collector);
            if (collector.getTotalHits() > 0) {
                // last op wasn't delete
                assertThat(currentSeqNo, equalTo(finalReplicaSeqNo + opsOnPrimary));
            }
        }
    }

    public void testConcurrentExternalVersioningOnPrimary() throws IOException, InterruptedException {
        final List<Engine.Operation> ops = generateSingleDocHistory(false, VersionType.EXTERNAL, false, 2, 100, 300);
        final Engine.Operation lastOp = ops.get(ops.size() - 1);
        final String lastFieldValue;
        if (lastOp instanceof Engine.Index) {
            Engine.Index index = (Engine.Index) lastOp;
            lastFieldValue = index.docs().get(0).get("value");
        } else {
            // delete
            lastFieldValue = null;
        }
        shuffle(ops, random());
        concurrentlyApplyOps(ops, engine);

        assertVisibleCount(engine, lastFieldValue == null ? 0 : 1);
        if (lastFieldValue != null) {
            try (Searcher searcher = engine.acquireSearcher("test")) {
                final TotalHitCountCollector collector = new TotalHitCountCollector();
                searcher.searcher().search(new TermQuery(new Term("value", lastFieldValue)), collector);
                assertThat(collector.getTotalHits(), equalTo(1));
            }
        }
    }

    public void testConcurrentGetAndSetOnPrimary() throws IOException, InterruptedException {
        Thread[] thread = new Thread[randomIntBetween(3, 5)];
        CountDownLatch startGun = new CountDownLatch(thread.length);
        final int opsPerThread = randomIntBetween(10, 20);
        class OpAndVersion {
            final long version;
            final String removed;
            final String added;

            OpAndVersion(long version, String removed, String added) {
                this.version = version;
                this.removed = removed;
                this.added = added;
            }
        }
        final AtomicInteger idGenerator = new AtomicInteger();
        final Queue<OpAndVersion> history = ConcurrentCollections.newQueue();
        ParsedDocument doc = testParsedDocument("1", null, testDocument(), bytesArray(""), null);
        final Term uidTerm = newUid(doc);
        engine.index(indexForDoc(doc));
        final BiFunction<String, Engine.SearcherScope, Searcher> searcherFactory = engine::acquireSearcher;
        for (int i = 0; i < thread.length; i++) {
            thread[i] = new Thread(() -> {
                startGun.countDown();
                try {
                    startGun.await();
                } catch (InterruptedException e) {
                    throw new AssertionError(e);
                }
                for (int op = 0; op < opsPerThread; op++) {
                    try (Engine.GetResult get = engine.get(new Engine.Get(true, doc.type(), doc.id(), uidTerm), searcherFactory)) {
                        FieldsVisitor visitor = new FieldsVisitor(true);
                        get.docIdAndVersion().context.reader().document(get.docIdAndVersion().docId, visitor);
                        List<String> values = new ArrayList<>(Strings.commaDelimitedListToSet(visitor.source().utf8ToString()));
                        String removed = op % 3 == 0 && values.size() > 0 ? values.remove(0) : null;
                        String added = "v_" + idGenerator.incrementAndGet();
                        values.add(added);
                        Engine.Index index = new Engine.Index(uidTerm,
                            testParsedDocument("1", null, testDocument(),
                                bytesArray(Strings.collectionToCommaDelimitedString(values)), null),
                            SequenceNumbers.UNASSIGNED_SEQ_NO, 2,
                            get.version(), VersionType.INTERNAL,
                            PRIMARY, System.currentTimeMillis(), -1, false);
                        Engine.IndexResult indexResult = engine.index(index);
                        if (indexResult.hasFailure() == false) {
                            history.add(new OpAndVersion(indexResult.getVersion(), removed, added));
                        }

                    } catch (IOException e) {
                        throw new AssertionError(e);
                    }
                }
            });
            thread[i].start();
        }
        for (int i = 0; i < thread.length; i++) {
            thread[i].join();
        }
        List<OpAndVersion> sortedHistory = new ArrayList<>(history);
        sortedHistory.sort(Comparator.comparing(o -> o.version));
        Set<String> currentValues = new HashSet<>();
        for (int i = 0; i < sortedHistory.size(); i++) {
            OpAndVersion op = sortedHistory.get(i);
            if (i > 0) {
                assertThat("duplicate version", op.version, not(equalTo(sortedHistory.get(i - 1).version)));
            }
            boolean exists = op.removed == null ? true : currentValues.remove(op.removed);
            assertTrue(op.removed + " should exist", exists);
            exists = currentValues.add(op.added);
            assertTrue(op.added + " should not exist", exists);
        }

        try (Engine.GetResult get = engine.get(new Engine.Get(true, doc.type(), doc.id(), uidTerm), searcherFactory)) {
            FieldsVisitor visitor = new FieldsVisitor(true);
            get.docIdAndVersion().context.reader().document(get.docIdAndVersion().docId, visitor);
            List<String> values = Arrays.asList(Strings.commaDelimitedListToStringArray(visitor.source().utf8ToString()));
            assertThat(currentValues, equalTo(new HashSet<>(values)));
        }
    }

    public void testBasicCreatedFlag() throws IOException {
        ParsedDocument doc = testParsedDocument("1", null, testDocument(), B_1, null);
        Engine.Index index = indexForDoc(doc);
        Engine.IndexResult indexResult = engine.index(index);
        assertTrue(indexResult.isCreated());

        index = indexForDoc(doc);
        indexResult = engine.index(index);
        assertFalse(indexResult.isCreated());

        engine.delete(new Engine.Delete("doc", "1", newUid(doc)));

        index = indexForDoc(doc);
        indexResult = engine.index(index);
        assertTrue(indexResult.isCreated());
    }

    private static class MockAppender extends AbstractAppender {
        public boolean sawIndexWriterMessage;

        public boolean sawIndexWriterIFDMessage;

        MockAppender(final String name) throws IllegalAccessException {
            super(name, RegexFilter.createFilter(".*(\n.*)*", new String[0], false, null, null), null);
        }

        @Override
        public void append(LogEvent event) {
            final String formattedMessage = event.getMessage().getFormattedMessage();
            if (event.getLevel() == Level.TRACE && event.getMarker().getName().contains("[index][0] ")) {
                if (event.getLoggerName().endsWith(".IW") &&
                    formattedMessage.contains("IW: now apply all deletes")) {
                    sawIndexWriterMessage = true;
                }
                if (event.getLoggerName().endsWith(".IFD")) {
                    sawIndexWriterIFDMessage = true;
                }
            }
        }
    }

    // #5891: make sure IndexWriter's infoStream output is
    // sent to lucene.iw with log level TRACE:

    public void testIndexWriterInfoStream() throws IllegalAccessException, IOException {
        assumeFalse("who tests the tester?", VERBOSE);
        MockAppender mockAppender = new MockAppender("testIndexWriterInfoStream");
        mockAppender.start();

        Logger rootLogger = LogManager.getRootLogger();
        Level savedLevel = rootLogger.getLevel();
        Loggers.addAppender(rootLogger, mockAppender);
        Loggers.setLevel(rootLogger, Level.DEBUG);
        rootLogger = LogManager.getRootLogger();

        try {
            // First, with DEBUG, which should NOT log IndexWriter output:
            ParsedDocument doc = testParsedDocument("1", null, testDocumentWithTextField(), B_1, null);
            engine.index(indexForDoc(doc));
            engine.flush();
            assertFalse(mockAppender.sawIndexWriterMessage);

            // Again, with TRACE, which should log IndexWriter output:
            Loggers.setLevel(rootLogger, Level.TRACE);
            engine.index(indexForDoc(doc));
            engine.flush();
            assertTrue(mockAppender.sawIndexWriterMessage);

        } finally {
            Loggers.removeAppender(rootLogger, mockAppender);
            mockAppender.stop();
            Loggers.setLevel(rootLogger, savedLevel);
        }
    }

    public void testSeqNoAndCheckpoints() throws IOException {
        final int opCount = randomIntBetween(1, 256);
        long primarySeqNo = SequenceNumbers.NO_OPS_PERFORMED;
        final String[] ids = new String[]{"1", "2", "3"};
        final Set<String> indexedIds = new HashSet<>();
        long localCheckpoint = SequenceNumbers.NO_OPS_PERFORMED;
        long replicaLocalCheckpoint = SequenceNumbers.NO_OPS_PERFORMED;
        final long globalCheckpoint;
        long maxSeqNo = SequenceNumbers.NO_OPS_PERFORMED;
        InternalEngine initialEngine = null;

        try {
            initialEngine = engine;
            final ShardRouting primary = TestShardRouting.newShardRouting("test", shardId.id(), "node1", null, true, ShardRoutingState.STARTED, allocationId);
            final ShardRouting replica = TestShardRouting.newShardRouting(shardId, "node2", false, ShardRoutingState.STARTED);
            initialEngine.seqNoService().updateAllocationIdsFromMaster(1L, new HashSet<>(Arrays.asList(primary.allocationId().getId(),
                replica.allocationId().getId())),
                new IndexShardRoutingTable.Builder(shardId).addShard(primary).addShard(replica).build(), Collections.emptySet());
            initialEngine.seqNoService().activatePrimaryMode(primarySeqNo);
            for (int op = 0; op < opCount; op++) {
                final String id;
                // mostly index, sometimes delete
                if (rarely() && indexedIds.isEmpty() == false) {
                    // we have some docs indexed, so delete one of them
                    id = randomFrom(indexedIds);
                    final Engine.Delete delete = new Engine.Delete(
                        "test", id, newUid(id), SequenceNumbers.UNASSIGNED_SEQ_NO, 0,
                        rarely() ? 100 : Versions.MATCH_ANY, VersionType.INTERNAL, PRIMARY, 0);
                    final Engine.DeleteResult result = initialEngine.delete(delete);
                    if (!result.hasFailure()) {
                        assertThat(result.getSeqNo(), equalTo(primarySeqNo + 1));
                        assertThat(initialEngine.seqNoService().getMaxSeqNo(), equalTo(primarySeqNo + 1));
                        indexedIds.remove(id);
                        primarySeqNo++;
                    } else {
                        assertThat(result.getSeqNo(), equalTo(SequenceNumbers.UNASSIGNED_SEQ_NO));
                        assertThat(initialEngine.seqNoService().getMaxSeqNo(), equalTo(primarySeqNo));
                    }
                } else {
                    // index a document
                    id = randomFrom(ids);
                    ParsedDocument doc = testParsedDocument(id, null, testDocumentWithTextField(), SOURCE, null);
                    final Engine.Index index = new Engine.Index(newUid(doc), doc,
                        SequenceNumbers.UNASSIGNED_SEQ_NO, 0,
                        rarely() ? 100 : Versions.MATCH_ANY, VersionType.INTERNAL,
                        PRIMARY, 0, -1, false);
                    final Engine.IndexResult result = initialEngine.index(index);
                    if (!result.hasFailure()) {
                        assertThat(result.getSeqNo(), equalTo(primarySeqNo + 1));
                        assertThat(initialEngine.seqNoService().getMaxSeqNo(), equalTo(primarySeqNo + 1));
                        indexedIds.add(id);
                        primarySeqNo++;
                    } else {
                        assertThat(result.getSeqNo(), equalTo(SequenceNumbers.UNASSIGNED_SEQ_NO));
                        assertThat(initialEngine.seqNoService().getMaxSeqNo(), equalTo(primarySeqNo));
                    }
                }

                if (randomInt(10) < 3) {
                    // only update rarely as we do it every doc
                    replicaLocalCheckpoint = randomIntBetween(Math.toIntExact(replicaLocalCheckpoint), Math.toIntExact(primarySeqNo));
                }
                initialEngine.seqNoService().updateLocalCheckpointForShard(primary.allocationId().getId(),
                    initialEngine.seqNoService().getLocalCheckpoint());
                initialEngine.seqNoService().updateLocalCheckpointForShard(replica.allocationId().getId(), replicaLocalCheckpoint);

                if (rarely()) {
                    localCheckpoint = primarySeqNo;
                    maxSeqNo = primarySeqNo;
                    initialEngine.flush(true, true);
                }
            }

            logger.info("localcheckpoint {}, global {}", replicaLocalCheckpoint, primarySeqNo);
            globalCheckpoint = initialEngine.seqNoService().getGlobalCheckpoint();

            assertEquals(primarySeqNo, initialEngine.seqNoService().getMaxSeqNo());
            assertThat(initialEngine.seqNoService().stats().getMaxSeqNo(), equalTo(primarySeqNo));
            assertThat(initialEngine.seqNoService().stats().getLocalCheckpoint(), equalTo(primarySeqNo));
            assertThat(initialEngine.seqNoService().stats().getGlobalCheckpoint(), equalTo(replicaLocalCheckpoint));

            assertThat(
                Long.parseLong(initialEngine.commitStats().getUserData().get(SequenceNumbers.LOCAL_CHECKPOINT_KEY)),
                equalTo(localCheckpoint));
            initialEngine.getTranslog().sync(); // to guarantee the global checkpoint is written to the translog checkpoint
            assertThat(
                initialEngine.getTranslog().getLastSyncedGlobalCheckpoint(),
                equalTo(globalCheckpoint));
            assertThat(
                Long.parseLong(initialEngine.commitStats().getUserData().get(SequenceNumbers.MAX_SEQ_NO)),
                equalTo(maxSeqNo));

        } finally {
            IOUtils.close(initialEngine);
        }

        InternalEngine recoveringEngine = null;
        try {
            recoveringEngine = new InternalEngine(copy(initialEngine.config(), EngineConfig.OpenMode.OPEN_INDEX_AND_TRANSLOG));
            recoveringEngine.recoverFromTranslog();

            assertEquals(primarySeqNo, recoveringEngine.seqNoService().getMaxSeqNo());
            assertThat(
                Long.parseLong(recoveringEngine.commitStats().getUserData().get(SequenceNumbers.LOCAL_CHECKPOINT_KEY)),
                equalTo(primarySeqNo));
            assertThat(
                recoveringEngine.getTranslog().getLastSyncedGlobalCheckpoint(),
                equalTo(globalCheckpoint));
            assertThat(
                Long.parseLong(recoveringEngine.commitStats().getUserData().get(SequenceNumbers.MAX_SEQ_NO)),
                // after recovering from translog, all docs have been flushed to Lucene segments, so here we will assert
                // that the committed max seq no is equivalent to what the current primary seq no is, as all data
                // we have assigned sequence numbers to should be in the commit
                equalTo(primarySeqNo));
            assertThat(recoveringEngine.seqNoService().stats().getLocalCheckpoint(), equalTo(primarySeqNo));
            assertThat(recoveringEngine.seqNoService().stats().getMaxSeqNo(), equalTo(primarySeqNo));
            assertThat(recoveringEngine.seqNoService().generateSeqNo(), equalTo(primarySeqNo + 1));
        } finally {
            IOUtils.close(recoveringEngine);
        }
    }

    // this test writes documents to the engine while concurrently flushing/commit
    // and ensuring that the commit points contain the correct sequence number data
    public void testConcurrentWritesAndCommits() throws Exception {
        List<Engine.IndexCommitRef> commits = new ArrayList<>();
        try (Store store = createStore();
             InternalEngine engine = new InternalEngine(config(defaultSettings, store, createTempDir(), newMergePolicy(), null))) {

            final int numIndexingThreads = scaledRandomIntBetween(2, 4);
            final int numDocsPerThread = randomIntBetween(500, 1000);
            final CyclicBarrier barrier = new CyclicBarrier(numIndexingThreads + 1);
            final List<Thread> indexingThreads = new ArrayList<>();
            final CountDownLatch doneLatch = new CountDownLatch(numIndexingThreads);
            // create N indexing threads to index documents simultaneously
            for (int threadNum = 0; threadNum < numIndexingThreads; threadNum++) {
                final int threadIdx = threadNum;
                Thread indexingThread = new Thread(() -> {
                    try {
                        barrier.await(); // wait for all threads to start at the same time
                        // index random number of docs
                        for (int i = 0; i < numDocsPerThread; i++) {
                            final String id = "thread" + threadIdx + "#" + i;
                            ParsedDocument doc = testParsedDocument(id, null, testDocument(), B_1, null);
                            engine.index(indexForDoc(doc));
                        }
                    } catch (Exception e) {
                        throw new RuntimeException(e);
                    } finally {
                        doneLatch.countDown();
                    }

                });
                indexingThreads.add(indexingThread);
            }

            // start the indexing threads
            for (Thread thread : indexingThreads) {
                thread.start();
            }
            barrier.await(); // wait for indexing threads to all be ready to start
            int commitLimit = randomIntBetween(10, 20);
            long sleepTime = 1;
            // create random commit points
            boolean doneIndexing;
            do {
                doneIndexing = doneLatch.await(sleepTime, TimeUnit.MILLISECONDS);
                commits.add(engine.acquireIndexCommit(true));
                if (commits.size() > commitLimit) { // don't keep on piling up too many commits
                    IOUtils.close(commits.remove(randomIntBetween(0, commits.size()-1)));
                    // we increase the wait time to make sure we eventually if things are slow wait for threads to finish.
                    // this will reduce pressure on disks and will allow threads to make progress without piling up too many commits
                    sleepTime = sleepTime * 2;
                }
            } while (doneIndexing == false);

            // now, verify all the commits have the correct docs according to the user commit data
            long prevLocalCheckpoint = SequenceNumbers.NO_OPS_PERFORMED;
            long prevMaxSeqNo = SequenceNumbers.NO_OPS_PERFORMED;
            for (Engine.IndexCommitRef commitRef : commits) {
                final IndexCommit commit = commitRef.getIndexCommit();
                Map<String, String> userData = commit.getUserData();
                long localCheckpoint = userData.containsKey(SequenceNumbers.LOCAL_CHECKPOINT_KEY) ?
                    Long.parseLong(userData.get(SequenceNumbers.LOCAL_CHECKPOINT_KEY)) :
                    SequenceNumbers.NO_OPS_PERFORMED;
                long maxSeqNo = userData.containsKey(SequenceNumbers.MAX_SEQ_NO) ?
                    Long.parseLong(userData.get(SequenceNumbers.MAX_SEQ_NO)) :
                    SequenceNumbers.UNASSIGNED_SEQ_NO;
                // local checkpoint and max seq no shouldn't go backwards
                assertThat(localCheckpoint, greaterThanOrEqualTo(prevLocalCheckpoint));
                assertThat(maxSeqNo, greaterThanOrEqualTo(prevMaxSeqNo));
                try (IndexReader reader = DirectoryReader.open(commit)) {
                    Long highest = getHighestSeqNo(reader);
                    final long highestSeqNo;
                    if (highest != null) {
                        highestSeqNo = highest.longValue();
                    } else {
                        highestSeqNo = SequenceNumbers.NO_OPS_PERFORMED;
                    }
                    // make sure localCheckpoint <= highest seq no found <= maxSeqNo
                    assertThat(highestSeqNo, greaterThanOrEqualTo(localCheckpoint));
                    assertThat(highestSeqNo, lessThanOrEqualTo(maxSeqNo));
                    // make sure all sequence numbers up to and including the local checkpoint are in the index
                    FixedBitSet seqNosBitSet = getSeqNosSet(reader, highestSeqNo);
                    for (int i = 0; i <= localCheckpoint; i++) {
                        assertTrue("local checkpoint [" + localCheckpoint + "], _seq_no [" + i + "] should be indexed",
                            seqNosBitSet.get(i));
                    }
                }
                prevLocalCheckpoint = localCheckpoint;
                prevMaxSeqNo = maxSeqNo;
            }
        } finally {
            IOUtils.close(commits);
        }
    }

    private static Long getHighestSeqNo(final IndexReader reader) throws IOException {
        final String fieldName = SeqNoFieldMapper.NAME;
        long size = PointValues.size(reader, fieldName);
        if (size == 0) {
            return null;
        }
        byte[] max = PointValues.getMaxPackedValue(reader, fieldName);
        return LongPoint.decodeDimension(max, 0);
    }

    private static FixedBitSet getSeqNosSet(final IndexReader reader, final long highestSeqNo) throws IOException {
        // _seq_no are stored as doc values for the time being, so this is how we get them
        // (as opposed to using an IndexSearcher or IndexReader)
        final FixedBitSet bitSet = new FixedBitSet((int) highestSeqNo + 1);
        final List<LeafReaderContext> leaves = reader.leaves();
        if (leaves.isEmpty()) {
            return bitSet;
        }

        for (int i = 0; i < leaves.size(); i++) {
            final LeafReader leaf = leaves.get(i).reader();
            final NumericDocValues values = leaf.getNumericDocValues(SeqNoFieldMapper.NAME);
            if (values == null) {
                continue;
            }
            final Bits bits = leaf.getLiveDocs();
            for (int docID = 0; docID < leaf.maxDoc(); docID++) {
                if (bits == null || bits.get(docID)) {
                    if (values.advanceExact(docID) == false) {
                        throw new AssertionError("Document does not have a seq number: " + docID);
                    }
                    final long seqNo = values.longValue();
                    assertFalse("should not have more than one document with the same seq_no[" + seqNo + "]", bitSet.get((int) seqNo));
                    bitSet.set((int) seqNo);
                }
            }
        }
        return bitSet;
    }

    // #8603: make sure we can separately log IFD's messages
    public void testIndexWriterIFDInfoStream() throws IllegalAccessException, IOException {
        assumeFalse("who tests the tester?", VERBOSE);
        MockAppender mockAppender = new MockAppender("testIndexWriterIFDInfoStream");
        mockAppender.start();

        final Logger iwIFDLogger = Loggers.getLogger("org.elasticsearch.index.engine.Engine.IFD");

        Loggers.addAppender(iwIFDLogger, mockAppender);
        Loggers.setLevel(iwIFDLogger, Level.DEBUG);

        try {
            // First, with DEBUG, which should NOT log IndexWriter output:
            ParsedDocument doc = testParsedDocument("1", null, testDocumentWithTextField(), B_1, null);
            engine.index(indexForDoc(doc));
            engine.flush();
            assertFalse(mockAppender.sawIndexWriterMessage);
            assertFalse(mockAppender.sawIndexWriterIFDMessage);

            // Again, with TRACE, which should only log IndexWriter IFD output:
            Loggers.setLevel(iwIFDLogger, Level.TRACE);
            engine.index(indexForDoc(doc));
            engine.flush();
            assertFalse(mockAppender.sawIndexWriterMessage);
            assertTrue(mockAppender.sawIndexWriterIFDMessage);

        } finally {
            Loggers.removeAppender(iwIFDLogger, mockAppender);
            mockAppender.stop();
            Loggers.setLevel(iwIFDLogger, (Level) null);
        }
    }

    public void testEnableGcDeletes() throws Exception {
        try (Store store = createStore();
             Engine engine = new InternalEngine(config(defaultSettings, store, createTempDir(), newMergePolicy(), null))) {
            engine.config().setEnableGcDeletes(false);

            final BiFunction<String, Engine.SearcherScope, Searcher> searcherFactory = engine::acquireSearcher;

            // Add document
            Document document = testDocument();
            document.add(new TextField("value", "test1", Field.Store.YES));

            ParsedDocument doc = testParsedDocument("1", null, document, B_2, null);
            engine.index(new Engine.Index(newUid(doc), doc, SequenceNumbers.UNASSIGNED_SEQ_NO, 0, 1, VersionType.EXTERNAL, Engine.Operation.Origin.PRIMARY, System.nanoTime(), -1, false));

            // Delete document we just added:
            engine.delete(new Engine.Delete("test", "1", newUid(doc), SequenceNumbers.UNASSIGNED_SEQ_NO, 0, 10, VersionType.EXTERNAL, Engine.Operation.Origin.PRIMARY, System.nanoTime()));

            // Get should not find the document
            Engine.GetResult getResult = engine.get(newGet(true, doc), searcherFactory);
            assertThat(getResult.exists(), equalTo(false));

            // Give the gc pruning logic a chance to kick in
            Thread.sleep(1000);

            if (randomBoolean()) {
                engine.refresh("test");
            }

            // Delete non-existent document
            engine.delete(new Engine.Delete("test", "2", newUid("2"), SequenceNumbers.UNASSIGNED_SEQ_NO, 0, 10, VersionType.EXTERNAL, Engine.Operation.Origin.PRIMARY, System.nanoTime()));

            // Get should not find the document (we never indexed uid=2):
            getResult = engine.get(new Engine.Get(true, "type", "2", newUid("2")), searcherFactory);
            assertThat(getResult.exists(), equalTo(false));

            // Try to index uid=1 with a too-old version, should fail:
            Engine.Index index = new Engine.Index(newUid(doc), doc, SequenceNumbers.UNASSIGNED_SEQ_NO, 0, 2, VersionType.EXTERNAL, Engine.Operation.Origin.PRIMARY, System.nanoTime(), -1, false);
            Engine.IndexResult indexResult = engine.index(index);
            assertTrue(indexResult.hasFailure());
            assertThat(indexResult.getFailure(), instanceOf(VersionConflictEngineException.class));

            // Get should still not find the document
            getResult = engine.get(newGet(true, doc), searcherFactory);
            assertThat(getResult.exists(), equalTo(false));

            // Try to index uid=2 with a too-old version, should fail:
            Engine.Index index1 = new Engine.Index(newUid(doc), doc, SequenceNumbers.UNASSIGNED_SEQ_NO, 0, 2, VersionType.EXTERNAL, Engine.Operation.Origin.PRIMARY, System.nanoTime(), -1, false);
            indexResult = engine.index(index1);
            assertTrue(indexResult.hasFailure());
            assertThat(indexResult.getFailure(), instanceOf(VersionConflictEngineException.class));

            // Get should not find the document
            getResult = engine.get(newGet(true, doc), searcherFactory);
            assertThat(getResult.exists(), equalTo(false));
        }
    }

    public void testExtractShardId() {
        try (Engine.Searcher test = this.engine.acquireSearcher("test")) {
            ShardId shardId = ShardUtils.extractShardId(test.getDirectoryReader());
            assertNotNull(shardId);
            assertEquals(shardId, engine.config().getShardId());
        }
    }

    /**
     * Random test that throws random exception and ensures all references are
     * counted down / released and resources are closed.
     */
    public void testFailStart() throws IOException {
        // this test fails if any reader, searcher or directory is not closed - MDW FTW
        final int iters = scaledRandomIntBetween(10, 100);
        for (int i = 0; i < iters; i++) {
            MockDirectoryWrapper wrapper = newMockDirectory();
            wrapper.setFailOnOpenInput(randomBoolean());
            wrapper.setAllowRandomFileNotFoundException(randomBoolean());
            wrapper.setRandomIOExceptionRate(randomDouble());
            wrapper.setRandomIOExceptionRateOnOpen(randomDouble());
            final Path translogPath = createTempDir("testFailStart");
            try (Store store = createStore(wrapper)) {
                int refCount = store.refCount();
                assertTrue("refCount: " + store.refCount(), store.refCount() > 0);
                InternalEngine holder;
                try {
                    holder = createEngine(store, translogPath);
                } catch (EngineCreationFailureException ex) {
                    assertEquals(store.refCount(), refCount);
                    continue;
                }
                assertEquals(store.refCount(), refCount + 1);
                final int numStarts = scaledRandomIntBetween(1, 5);
                for (int j = 0; j < numStarts; j++) {
                    try {
                        assertEquals(store.refCount(), refCount + 1);
                        holder.close();
                        holder = createEngine(store, translogPath);
                        assertEquals(store.refCount(), refCount + 1);
                    } catch (EngineCreationFailureException ex) {
                        // all is fine
                        assertEquals(store.refCount(), refCount);
                        break;
                    }
                }
                holder.close();
                assertEquals(store.refCount(), refCount);
            }
        }
    }

    public void testSettings() {
        CodecService codecService = new CodecService(null, logger);
        LiveIndexWriterConfig currentIndexWriterConfig = engine.getCurrentIndexWriterConfig();

        assertEquals(engine.config().getCodec().getName(), codecService.codec(codecName).getName());
        assertEquals(currentIndexWriterConfig.getCodec().getName(), codecService.codec(codecName).getName());
    }

    public void testMissingTranslog() throws IOException {
        // test that we can force start the engine , even if the translog is missing.
        engine.close();
        // fake a new translog, causing the engine to point to a missing one.
        Translog translog = createTranslog();
        long id = translog.currentFileGeneration();
        translog.close();
        IOUtils.rm(translog.location().resolve(Translog.getFilename(id)));
        try {
            engine = createEngine(store, primaryTranslogDir);
            fail("engine shouldn't start without a valid translog id");
        } catch (EngineCreationFailureException ex) {
            // expected
        }
        // now it should be OK.
        EngineConfig config = copy(config(defaultSettings, store, primaryTranslogDir, newMergePolicy(), null),
            EngineConfig.OpenMode.OPEN_INDEX_CREATE_TRANSLOG);
        engine = new InternalEngine(config);
    }

    public void testTranslogReplayWithFailure() throws IOException {
        final int numDocs = randomIntBetween(1, 10);
        for (int i = 0; i < numDocs; i++) {
            ParsedDocument doc = testParsedDocument(Integer.toString(i), null, testDocument(), new BytesArray("{}"), null);
            Engine.Index firstIndexRequest = new Engine.Index(newUid(doc), doc, SequenceNumbers.UNASSIGNED_SEQ_NO, 0, Versions.MATCH_DELETED, VersionType.INTERNAL, PRIMARY, System.nanoTime(), -1, false);
            Engine.IndexResult indexResult = engine.index(firstIndexRequest);
            assertThat(indexResult.getVersion(), equalTo(1L));
        }
        assertVisibleCount(engine, numDocs);
        engine.close();
        final MockDirectoryWrapper directory = DirectoryUtils.getLeaf(store.directory(), MockDirectoryWrapper.class);
        if (directory != null) {
            // since we rollback the IW we are writing the same segment files again after starting IW but MDW prevents
            // this so we have to disable the check explicitly
            boolean started = false;
            final int numIters = randomIntBetween(10, 20);
            for (int i = 0; i < numIters; i++) {
                directory.setRandomIOExceptionRateOnOpen(randomDouble());
                directory.setRandomIOExceptionRate(randomDouble());
                directory.setFailOnOpenInput(randomBoolean());
                directory.setAllowRandomFileNotFoundException(randomBoolean());
                try {
                    engine = createEngine(store, primaryTranslogDir);
                    started = true;
                    break;
                } catch (EngineException | IOException e) {
                }
            }

            directory.setRandomIOExceptionRateOnOpen(0.0);
            directory.setRandomIOExceptionRate(0.0);
            directory.setFailOnOpenInput(false);
            directory.setAllowRandomFileNotFoundException(false);
            if (started == false) {
                engine = createEngine(store, primaryTranslogDir);
            }
        } else {
            // no mock directory, no fun.
            engine = createEngine(store, primaryTranslogDir);
        }
        assertVisibleCount(engine, numDocs, false);
    }

    public void testTranslogCleanUpPostCommitCrash() throws Exception {
        IndexSettings indexSettings = new IndexSettings(defaultSettings.getIndexMetaData(), defaultSettings.getNodeSettings(),
            defaultSettings.getScopedSettings());
        IndexMetaData.Builder builder = IndexMetaData.builder(indexSettings.getIndexMetaData());
        builder.settings(Settings.builder().put(indexSettings.getSettings())
            .put(IndexSettings.INDEX_TRANSLOG_RETENTION_AGE_SETTING.getKey(), "-1")
            .put(IndexSettings.INDEX_TRANSLOG_RETENTION_SIZE_SETTING.getKey(), "-1")
        );
        indexSettings.updateIndexMetaData(builder.build());

        final BiFunction<EngineConfig, SeqNoStats, SequenceNumbersService> seqNoServiceSupplier = (config, seqNoStats) ->
            new SequenceNumbersService(
                config.getShardId(),
                config.getAllocationId(),
                config.getIndexSettings(),
                seqNoStats.getMaxSeqNo(),
                seqNoStats.getLocalCheckpoint(),
                seqNoStats.getGlobalCheckpoint()) {
                @Override
                public long getGlobalCheckpoint() {
                    return getLocalCheckpoint();
                }
            };

        try (Store store = createStore()) {
            AtomicBoolean throwErrorOnCommit = new AtomicBoolean();
            final Path translogPath = createTempDir();
            try (InternalEngine engine =
                     new InternalEngine(config(indexSettings, store, translogPath, newMergePolicy(), null, null), seqNoServiceSupplier) {

                @Override
                protected void commitIndexWriter(IndexWriter writer, Translog translog, String syncId) throws IOException {
                    super.commitIndexWriter(writer, translog, syncId);
                    if (throwErrorOnCommit.get()) {
                        throw new RuntimeException("power's out");
                    }
                }
            }) {
                final ParsedDocument doc1 = testParsedDocument("1", null, testDocumentWithTextField(), SOURCE, null);
                engine.index(indexForDoc(doc1));
                throwErrorOnCommit.set(true);
                FlushFailedEngineException e = expectThrows(FlushFailedEngineException.class, engine::flush);
                assertThat(e.getCause().getMessage(), equalTo("power's out"));
            }
            try (InternalEngine engine =
                     new InternalEngine(config(indexSettings, store, translogPath, newMergePolicy(), null, null), seqNoServiceSupplier)) {
                engine.recoverFromTranslog();
                assertVisibleCount(engine, 1);
                final long committedGen = Long.valueOf(
                    engine.getLastCommittedSegmentInfos().getUserData().get(Translog.TRANSLOG_GENERATION_KEY));
                for (int gen = 1; gen < committedGen; gen++) {
                    final Path genFile = translogPath.resolve(Translog.getFilename(gen));
                    assertFalse(genFile + " wasn't cleaned up", Files.exists(genFile));
                }
            }
        }
    }

    public void testSkipTranslogReplay() throws IOException {
        final int numDocs = randomIntBetween(1, 10);
        for (int i = 0; i < numDocs; i++) {
            ParsedDocument doc = testParsedDocument(Integer.toString(i), null, testDocument(), new BytesArray("{}"), null);
            Engine.Index firstIndexRequest = new Engine.Index(newUid(doc), doc, SequenceNumbers.UNASSIGNED_SEQ_NO, 0, Versions.MATCH_DELETED, VersionType.INTERNAL, PRIMARY, System.nanoTime(), -1, false);
            Engine.IndexResult indexResult = engine.index(firstIndexRequest);
            assertThat(indexResult.getVersion(), equalTo(1L));
        }
        assertVisibleCount(engine, numDocs);
        engine.close();
        engine = new InternalEngine(copy(engine.config(), EngineConfig.OpenMode.OPEN_INDEX_CREATE_TRANSLOG));
        try (Engine.Searcher searcher = engine.acquireSearcher("test")) {
            TopDocs topDocs = searcher.searcher().search(new MatchAllDocsQuery(), randomIntBetween(numDocs, numDocs + 10));
            assertThat(topDocs.totalHits, equalTo(0L));
        }
    }

    private Mapping dynamicUpdate() {
        BuilderContext context = new BuilderContext(
            Settings.builder().put(IndexMetaData.SETTING_VERSION_CREATED, Version.CURRENT).build(), new ContentPath());
        final RootObjectMapper root = new RootObjectMapper.Builder("some_type").build(context);
        return new Mapping(Version.CURRENT, root, new MetadataFieldMapper[0], emptyMap());
    }

    private Path[] filterExtraFSFiles(Path[] files) {
        List<Path> paths = new ArrayList<>();
        for (Path p : files) {
            if (p.getFileName().toString().startsWith("extra")) {
                continue;
            }
            paths.add(p);
        }
        return paths.toArray(new Path[0]);
    }

    public void testTranslogReplay() throws IOException {
        final int numDocs = randomIntBetween(1, 10);
        for (int i = 0; i < numDocs; i++) {
            ParsedDocument doc = testParsedDocument(Integer.toString(i), null, testDocument(), new BytesArray("{}"), null);
            Engine.Index firstIndexRequest = new Engine.Index(newUid(doc), doc, SequenceNumbers.UNASSIGNED_SEQ_NO, 0, Versions.MATCH_DELETED, VersionType.INTERNAL, PRIMARY, System.nanoTime(), -1, false);
            Engine.IndexResult indexResult = engine.index(firstIndexRequest);
            assertThat(indexResult.getVersion(), equalTo(1L));
        }
        assertVisibleCount(engine, numDocs);

        TranslogHandler parser = (TranslogHandler) engine.config().getTranslogRecoveryRunner();
        parser.mappingUpdate = dynamicUpdate();

        engine.close();
        engine = new InternalEngine(copy(engine.config(), EngineConfig.OpenMode.OPEN_INDEX_AND_TRANSLOG)); // we need to reuse the engine config unless the parser.mappingModified won't work
        engine.recoverFromTranslog();

        assertVisibleCount(engine, numDocs, false);
        parser = (TranslogHandler) engine.config().getTranslogRecoveryRunner();
        assertEquals(numDocs, parser.appliedOperations());
        if (parser.mappingUpdate != null) {
            assertEquals(1, parser.getRecoveredTypes().size());
            assertTrue(parser.getRecoveredTypes().containsKey("test"));
        } else {
            assertEquals(0, parser.getRecoveredTypes().size());
        }

        engine.close();
        engine = createEngine(store, primaryTranslogDir);
        assertVisibleCount(engine, numDocs, false);
        parser = (TranslogHandler) engine.config().getTranslogRecoveryRunner();
        assertEquals(0, parser.appliedOperations());

        final boolean flush = randomBoolean();
        int randomId = randomIntBetween(numDocs + 1, numDocs + 10);
        ParsedDocument doc = testParsedDocument(Integer.toString(randomId), null, testDocument(), new BytesArray("{}"), null);
        Engine.Index firstIndexRequest = new Engine.Index(newUid(doc), doc, SequenceNumbers.UNASSIGNED_SEQ_NO, 0, 1, VersionType.EXTERNAL, PRIMARY, System.nanoTime(), -1, false);
        Engine.IndexResult indexResult = engine.index(firstIndexRequest);
        assertThat(indexResult.getVersion(), equalTo(1L));
        if (flush) {
            engine.flush();
            engine.refresh("test");
        }

        doc = testParsedDocument(Integer.toString(randomId), null, testDocument(), new BytesArray("{}"), null);
        Engine.Index idxRequest = new Engine.Index(newUid(doc), doc, SequenceNumbers.UNASSIGNED_SEQ_NO, 0, 2, VersionType.EXTERNAL, PRIMARY, System.nanoTime(), -1, false);
        Engine.IndexResult result = engine.index(idxRequest);
        engine.refresh("test");
        assertThat(result.getVersion(), equalTo(2L));
        try (Engine.Searcher searcher = engine.acquireSearcher("test")) {
            TopDocs topDocs = searcher.searcher().search(new MatchAllDocsQuery(), numDocs + 1);
            assertThat(topDocs.totalHits, equalTo(numDocs + 1L));
        }

        engine.close();
        engine = createEngine(store, primaryTranslogDir);
        try (Engine.Searcher searcher = engine.acquireSearcher("test")) {
            TopDocs topDocs = searcher.searcher().search(new MatchAllDocsQuery(), numDocs + 1);
            assertThat(topDocs.totalHits, equalTo(numDocs + 1L));
        }
        parser = (TranslogHandler) engine.config().getTranslogRecoveryRunner();
        assertEquals(flush ? 1 : 2, parser.appliedOperations());
        engine.delete(new Engine.Delete("test", Integer.toString(randomId), newUid(doc)));
        if (randomBoolean()) {
            engine.refresh("test");
        } else {
            engine.close();
            engine = createEngine(store, primaryTranslogDir);
        }
        try (Engine.Searcher searcher = engine.acquireSearcher("test")) {
            TopDocs topDocs = searcher.searcher().search(new MatchAllDocsQuery(), numDocs);
            assertThat(topDocs.totalHits, equalTo((long) numDocs));
        }
    }

    public void testRecoverFromForeignTranslog() throws IOException {
        final int numDocs = randomIntBetween(1, 10);
        for (int i = 0; i < numDocs; i++) {
            ParsedDocument doc = testParsedDocument(Integer.toString(i), null, testDocument(), new BytesArray("{}"), null);
            Engine.Index firstIndexRequest = new Engine.Index(newUid(doc), doc, SequenceNumbers.UNASSIGNED_SEQ_NO, 0, Versions.MATCH_DELETED, VersionType.INTERNAL, PRIMARY, System.nanoTime(), -1, false);
            Engine.IndexResult index = engine.index(firstIndexRequest);
            assertThat(index.getVersion(), equalTo(1L));
        }
        assertVisibleCount(engine, numDocs);
        Translog.TranslogGeneration generation = engine.getTranslog().getGeneration();
        engine.close();

        Translog translog = new Translog(
            new TranslogConfig(shardId, createTempDir(), INDEX_SETTINGS, BigArrays.NON_RECYCLING_INSTANCE),
            null, createTranslogDeletionPolicy(INDEX_SETTINGS), () -> SequenceNumbers.UNASSIGNED_SEQ_NO);
        translog.add(new Translog.Index("test", "SomeBogusId", 0, "{}".getBytes(Charset.forName("UTF-8"))));
        assertEquals(generation.translogFileGeneration, translog.currentFileGeneration());
        translog.close();

        EngineConfig config = engine.config();
        /* create a TranslogConfig that has been created with a different UUID */
        TranslogConfig translogConfig = new TranslogConfig(shardId, translog.location(), config.getIndexSettings(),
            BigArrays.NON_RECYCLING_INSTANCE);

        EngineConfig brokenConfig = new EngineConfig(EngineConfig.OpenMode.OPEN_INDEX_AND_TRANSLOG, shardId, allocationId.getId(),
                threadPool, config.getIndexSettings(), null, store, newMergePolicy(), config.getAnalyzer(), config.getSimilarity(),
                new CodecService(null, logger), config.getEventListener(), IndexSearcher.getDefaultQueryCache(),
                IndexSearcher.getDefaultQueryCachingPolicy(), false, translogConfig, TimeValue.timeValueMinutes(5),
                config.getExternalRefreshListener(), config.getInternalRefreshListener(), null, config.getTranslogRecoveryRunner(),
                new NoneCircuitBreakerService());
        try {
            InternalEngine internalEngine = new InternalEngine(brokenConfig);
            fail("translog belongs to a different engine");
        } catch (EngineCreationFailureException ex) {
        }

        engine = createEngine(store, primaryTranslogDir); // and recover again!
        assertVisibleCount(engine, numDocs, false);
    }

    public void testHistoryUUIDIsSetIfMissing() throws IOException {
        final int numDocs = randomIntBetween(0, 3);
        for (int i = 0; i < numDocs; i++) {
            ParsedDocument doc = testParsedDocument(Integer.toString(i), null, testDocument(), new BytesArray("{}"), null);
            Engine.Index firstIndexRequest = new Engine.Index(newUid(doc), doc, SequenceNumbers.UNASSIGNED_SEQ_NO, 0, Versions.MATCH_DELETED, VersionType.INTERNAL, PRIMARY, System.nanoTime(), -1, false);
            Engine.IndexResult index = engine.index(firstIndexRequest);
            assertThat(index.getVersion(), equalTo(1L));
        }
        assertVisibleCount(engine, numDocs);
        engine.close();

        IndexWriterConfig iwc = new IndexWriterConfig(null)
            .setCommitOnClose(false)
            // we don't want merges to happen here - we call maybe merge on the engine
            // later once we stared it up otherwise we would need to wait for it here
            // we also don't specify a codec here and merges should use the engines for this index
            .setMergePolicy(NoMergePolicy.INSTANCE)
            .setOpenMode(IndexWriterConfig.OpenMode.APPEND);
        try (IndexWriter writer = new IndexWriter(store.directory(), iwc)) {
            Map<String, String> newCommitData = new HashMap<>();
            for (Map.Entry<String, String> entry: writer.getLiveCommitData()) {
                if (entry.getKey().equals(Engine.HISTORY_UUID_KEY) == false)  {
                    newCommitData.put(entry.getKey(), entry.getValue());
                }
            }
            writer.setLiveCommitData(newCommitData.entrySet());
            writer.commit();
        }

        final IndexSettings indexSettings = IndexSettingsModule.newIndexSettings("test", Settings.builder()
            .put(defaultSettings.getSettings())
            .put(IndexMetaData.SETTING_VERSION_CREATED, Version.V_6_0_0_beta1)
            .build());

        EngineConfig config = engine.config();

        EngineConfig newConfig = new EngineConfig(
            randomBoolean() ? EngineConfig.OpenMode.OPEN_INDEX_AND_TRANSLOG : EngineConfig.OpenMode.OPEN_INDEX_CREATE_TRANSLOG,
            shardId, allocationId.getId(),
            threadPool, indexSettings, null, store, newMergePolicy(), config.getAnalyzer(), config.getSimilarity(),
            new CodecService(null, logger), config.getEventListener(), IndexSearcher.getDefaultQueryCache(),
            IndexSearcher.getDefaultQueryCachingPolicy(), false, config.getTranslogConfig(), TimeValue.timeValueMinutes(5),
            config.getExternalRefreshListener(), config.getInternalRefreshListener(), null, config.getTranslogRecoveryRunner(),
            new NoneCircuitBreakerService());
        engine = new InternalEngine(newConfig);
        if (newConfig.getOpenMode() == EngineConfig.OpenMode.OPEN_INDEX_AND_TRANSLOG) {
            engine.recoverFromTranslog();
            assertVisibleCount(engine, numDocs, false);
        } else {
            assertVisibleCount(engine, 0, false);
        }
        assertThat(engine.getHistoryUUID(), notNullValue());
    }

    public void testHistoryUUIDCanBeForced() throws IOException {
        final int numDocs = randomIntBetween(0, 3);
        for (int i = 0; i < numDocs; i++) {
            ParsedDocument doc = testParsedDocument(Integer.toString(i), null, testDocument(), new BytesArray("{}"), null);
            Engine.Index firstIndexRequest = new Engine.Index(newUid(doc), doc, SequenceNumbers.UNASSIGNED_SEQ_NO, 0, Versions.MATCH_DELETED, VersionType.INTERNAL, PRIMARY, System.nanoTime(), -1, false);
            Engine.IndexResult index = engine.index(firstIndexRequest);
            assertThat(index.getVersion(), equalTo(1L));
        }
        assertVisibleCount(engine, numDocs);
        final String oldHistoryUUID = engine.getHistoryUUID();
        engine.close();
        EngineConfig config = engine.config();

        EngineConfig newConfig = new EngineConfig(
            randomBoolean() ? EngineConfig.OpenMode.CREATE_INDEX_AND_TRANSLOG : EngineConfig.OpenMode.OPEN_INDEX_CREATE_TRANSLOG,
            shardId, allocationId.getId(),
            threadPool, config.getIndexSettings(), null, store, newMergePolicy(), config.getAnalyzer(), config.getSimilarity(),
            new CodecService(null, logger), config.getEventListener(), IndexSearcher.getDefaultQueryCache(),
            IndexSearcher.getDefaultQueryCachingPolicy(), true, config.getTranslogConfig(), TimeValue.timeValueMinutes(5),
            config.getExternalRefreshListener(), config.getInternalRefreshListener(), null, config.getTranslogRecoveryRunner(),
            new NoneCircuitBreakerService());
        if (newConfig.getOpenMode() == EngineConfig.OpenMode.CREATE_INDEX_AND_TRANSLOG) {
            Lucene.cleanLuceneIndex(store.directory());
        }
        engine = new InternalEngine(newConfig);
        if (newConfig.getOpenMode() == EngineConfig.OpenMode.OPEN_INDEX_AND_TRANSLOG) {
            engine.recoverFromTranslog();
            assertVisibleCount(engine, numDocs, false);
        } else {
            assertVisibleCount(engine, 0, false);
        }
        assertThat(engine.getHistoryUUID(), not(equalTo(oldHistoryUUID)));
    }

    public void testShardNotAvailableExceptionWhenEngineClosedConcurrently() throws IOException, InterruptedException {
        AtomicReference<Exception> exception = new AtomicReference<>();
        String operation = randomFrom("optimize", "refresh", "flush");
        Thread mergeThread = new Thread() {
            @Override
            public void run() {
                boolean stop = false;
                logger.info("try with {}", operation);
                while (stop == false) {
                    try {
                        switch (operation) {
                            case "optimize": {
                                engine.forceMerge(true, 1, false, false, false);
                                break;
                            }
                            case "refresh": {
                                engine.refresh("test refresh");
                                break;
                            }
                            case "flush": {
                                engine.flush(true, false);
                                break;
                            }
                        }
                    } catch (Exception e) {
                        exception.set(e);
                        stop = true;
                    }
                }
            }
        };
        mergeThread.start();
        engine.close();
        mergeThread.join();
        logger.info("exception caught: ", exception.get());
        assertTrue("expected an Exception that signals shard is not available", TransportActions.isShardNotAvailableException(exception.get()));
    }

    /**
     * Tests that when the close method returns the engine is actually guaranteed to have cleaned up and that resources are closed
     */
    public void testConcurrentEngineClosed() throws BrokenBarrierException, InterruptedException {
        Thread[] closingThreads = new Thread[3];
        CyclicBarrier barrier = new CyclicBarrier(1 + closingThreads.length + 1);
        Thread failEngine = new Thread(new AbstractRunnable() {
            @Override
            public void onFailure(Exception e) {
                throw new AssertionError(e);
            }

            @Override
            protected void doRun() throws Exception {
                barrier.await();
                engine.failEngine("test", new RuntimeException("test"));
            }
        });
        failEngine.start();
        for (int i = 0;i < closingThreads.length ; i++) {
            boolean flushAndClose = randomBoolean();
            closingThreads[i] = new Thread(new AbstractRunnable() {
                @Override
                public void onFailure(Exception e) {
                    throw new AssertionError(e);
                }

                @Override
                protected void doRun() throws Exception {
                    barrier.await();
                    if (flushAndClose) {
                        engine.flushAndClose();
                    } else {
                        engine.close();
                    }
                    // try to acquire the writer lock - i.e., everything is closed, we need to synchronize
                    // to avoid races between closing threads
                    synchronized (closingThreads) {
                        try (Lock ignored = store.directory().obtainLock(IndexWriter.WRITE_LOCK_NAME)) {
                            // all good.
                        }
                    }
                }
            });
            closingThreads[i].setName("closingThread_" + i);
            closingThreads[i].start();
        }
        barrier.await();
        failEngine.join();
        for (Thread t : closingThreads) {
            t.join();
        }
    }

    public void testCurrentTranslogIDisCommitted() throws IOException {
        try (Store store = createStore()) {
            EngineConfig config = config(defaultSettings, store, createTempDir(), newMergePolicy(), null);

            // create
            {
                ParsedDocument doc = testParsedDocument(Integer.toString(0), null, testDocument(), new BytesArray("{}"), null);
                Engine.Index firstIndexRequest = new Engine.Index(newUid(doc), doc, SequenceNumbers.UNASSIGNED_SEQ_NO, 0, Versions.MATCH_DELETED, VersionType.INTERNAL, PRIMARY, System.nanoTime(), -1, false);

                try (InternalEngine engine = new InternalEngine(copy(config, EngineConfig.OpenMode.CREATE_INDEX_AND_TRANSLOG))){
                    assertFalse(engine.isRecovering());
                    engine.index(firstIndexRequest);

                    expectThrows(IllegalStateException.class, () -> engine.recoverFromTranslog());
                    Map<String, String> userData = engine.getLastCommittedSegmentInfos().getUserData();
                    assertEquals("1", userData.get(Translog.TRANSLOG_GENERATION_KEY));
                    assertEquals(engine.getTranslog().getTranslogUUID(), userData.get(Translog.TRANSLOG_UUID_KEY));
                }
            }
            // open and recover tlog
            {
                for (int i = 0; i < 2; i++) {
                    try (InternalEngine engine = new InternalEngine(copy(config, EngineConfig.OpenMode.OPEN_INDEX_AND_TRANSLOG))) {
                        assertTrue(engine.isRecovering());
                        Map<String, String> userData = engine.getLastCommittedSegmentInfos().getUserData();
                        if (i == 0) {
                            assertEquals("1", userData.get(Translog.TRANSLOG_GENERATION_KEY));
                        } else {
                            assertEquals("3", userData.get(Translog.TRANSLOG_GENERATION_KEY));
                        }
                        assertEquals(engine.getTranslog().getTranslogUUID(), userData.get(Translog.TRANSLOG_UUID_KEY));
                        engine.recoverFromTranslog();
                        userData = engine.getLastCommittedSegmentInfos().getUserData();
                        assertEquals("3", userData.get(Translog.TRANSLOG_GENERATION_KEY));
                        assertEquals(engine.getTranslog().getTranslogUUID(), userData.get(Translog.TRANSLOG_UUID_KEY));
                    }
                }
            }
            // open index with new tlog
            {
                try (InternalEngine engine = new InternalEngine(copy(config, EngineConfig.OpenMode.OPEN_INDEX_CREATE_TRANSLOG))) {
                    Map<String, String> userData = engine.getLastCommittedSegmentInfos().getUserData();
                    assertEquals("1", userData.get(Translog.TRANSLOG_GENERATION_KEY));
                    assertEquals(engine.getTranslog().getTranslogUUID(), userData.get(Translog.TRANSLOG_UUID_KEY));
                    expectThrows(IllegalStateException.class, () -> engine.recoverFromTranslog());
                    assertEquals(1, engine.getTranslog().currentFileGeneration());
                    assertEquals(0L, engine.getTranslog().uncommittedOperations());
                }
            }

            // open and recover tlog with empty tlog
            {
                for (int i = 0; i < 2; i++) {
                    try (InternalEngine engine = new InternalEngine(copy(config, EngineConfig.OpenMode.OPEN_INDEX_AND_TRANSLOG))) {
                        Map<String, String> userData = engine.getLastCommittedSegmentInfos().getUserData();
                        assertEquals("1", userData.get(Translog.TRANSLOG_GENERATION_KEY));
                        assertEquals(engine.getTranslog().getTranslogUUID(), userData.get(Translog.TRANSLOG_UUID_KEY));
                        engine.recoverFromTranslog();
                        userData = engine.getLastCommittedSegmentInfos().getUserData();
                        assertEquals("no changes - nothing to commit", "1", userData.get(Translog.TRANSLOG_GENERATION_KEY));
                        assertEquals(engine.getTranslog().getTranslogUUID(), userData.get(Translog.TRANSLOG_UUID_KEY));
                    }
                }
            }
        }
    }

    private static class ThrowingIndexWriter extends IndexWriter {
        private AtomicReference<Supplier<Exception>> failureToThrow = new AtomicReference<>();

        ThrowingIndexWriter(Directory d, IndexWriterConfig conf) throws IOException {
            super(d, conf);
        }

        @Override
        public long addDocument(Iterable<? extends IndexableField> doc) throws IOException {
            maybeThrowFailure();
            return super.addDocument(doc);
        }

        private void maybeThrowFailure() throws IOException {
            if (failureToThrow.get() != null) {
                Exception failure = failureToThrow.get().get();
                if (failure instanceof RuntimeException) {
                    throw (RuntimeException) failure;
                } else if (failure instanceof IOException) {
                    throw (IOException) failure;
                } else {
                    assert false: "unsupported failure class: " + failure.getClass().getCanonicalName();
                }
            }
        }

        @Override
        public long deleteDocuments(Term... terms) throws IOException {
            maybeThrowFailure();
            return super.deleteDocuments(terms);
        }

        public void setThrowFailure(Supplier<Exception> failureSupplier) {
            failureToThrow.set(failureSupplier);
        }

        public void clearFailure() {
            failureToThrow.set(null);
        }
    }

    public void testHandleDocumentFailure() throws Exception {
        try (Store store = createStore()) {
            final ParsedDocument doc1 = testParsedDocument("1", null, testDocumentWithTextField(), B_1, null);
            final ParsedDocument doc2 = testParsedDocument("2", null, testDocumentWithTextField(), B_1, null);
            final ParsedDocument doc3 = testParsedDocument("3", null, testDocumentWithTextField(), B_1, null);

            AtomicReference<ThrowingIndexWriter> throwingIndexWriter = new AtomicReference<>();
            try (Engine engine = createEngine(defaultSettings, store, createTempDir(), NoMergePolicy.INSTANCE,
                (directory, iwc) -> {
                  throwingIndexWriter.set(new ThrowingIndexWriter(directory, iwc));
                  return throwingIndexWriter.get();
                })
            ) {
                // test document failure while indexing
                if (randomBoolean()) {
                    throwingIndexWriter.get().setThrowFailure(() -> new IOException("simulated"));
                } else {
                    throwingIndexWriter.get().setThrowFailure(() -> new IllegalArgumentException("simulated max token length"));
                }
                // test index with document failure
                Engine.IndexResult indexResult = engine.index(indexForDoc(doc1));
                assertNotNull(indexResult.getFailure());
                assertThat(indexResult.getSeqNo(), equalTo(0L));
                assertThat(indexResult.getVersion(), equalTo(Versions.MATCH_ANY));
                assertNotNull(indexResult.getTranslogLocation());

                throwingIndexWriter.get().clearFailure();
                indexResult = engine.index(indexForDoc(doc1));
                assertThat(indexResult.getSeqNo(), equalTo(1L));
                assertThat(indexResult.getVersion(), equalTo(1L));
                assertNull(indexResult.getFailure());
                assertNotNull(indexResult.getTranslogLocation());
                engine.index(indexForDoc(doc2));

                // test failure while deleting
                // all these simulated exceptions are not fatal to the IW so we treat them as document failures
                final Engine.DeleteResult deleteResult;
                if (randomBoolean()) {
                    throwingIndexWriter.get().setThrowFailure(() -> new IOException("simulated"));
                    deleteResult = engine.delete(new Engine.Delete("test", "1", newUid(doc1)));
                    assertThat(deleteResult.getFailure(), instanceOf(IOException.class));
                } else {
                    throwingIndexWriter.get().setThrowFailure(() -> new IllegalArgumentException("simulated max token length"));
                    deleteResult = engine.delete(new Engine.Delete("test", "1", newUid(doc1)));
                    assertThat(deleteResult.getFailure(),
                        instanceOf(IllegalArgumentException.class));
                }
                assertThat(deleteResult.getVersion(), equalTo(2L));
                assertThat(deleteResult.getSeqNo(), equalTo(3L));

                // test non document level failure is thrown
                if (randomBoolean()) {
                    // simulate close by corruption
                    throwingIndexWriter.get().setThrowFailure(null);
                    UncheckedIOException uncheckedIOException = expectThrows(UncheckedIOException.class, () -> {
                        Engine.Index index = indexForDoc(doc3);
                        index.parsedDoc().rootDoc().add(new StoredField("foo", "bar") {
                            // this is a hack to add a failure during store document which triggers a tragic event
                            // and in turn fails the engine
                            @Override
                            public BytesRef binaryValue() {
                                throw new UncheckedIOException(new MockDirectoryWrapper.FakeIOException());
                            }
                        });
                        engine.index(index);
                    });
                    assertTrue(uncheckedIOException.getCause() instanceof MockDirectoryWrapper.FakeIOException);
                } else {
                    // normal close
                    engine.close();
                }
                // now the engine is closed check we respond correctly
                try {
                    if (randomBoolean()) {
                        engine.index(indexForDoc(doc1));
                    } else {
                        engine.delete(new Engine.Delete("test", "", newUid(doc1)));
                    }
                    fail("engine should be closed");
                } catch (Exception e) {
                    assertThat(e, instanceOf(AlreadyClosedException.class));
                }
            }
        }
    }

    public void testDoubleDeliveryPrimary() throws IOException {
        final ParsedDocument doc = testParsedDocument("1", null, testDocumentWithTextField(), new BytesArray("{}".getBytes(Charset.defaultCharset())), null);
        Engine.Index operation = appendOnlyPrimary(doc, false, 1);
        Engine.Index retry = appendOnlyPrimary(doc, true, 1);
        if (randomBoolean()) {
            Engine.IndexResult indexResult = engine.index(operation);
            assertFalse(engine.indexWriterHasDeletions());
            assertEquals(0, engine.getNumVersionLookups());
            assertNotNull(indexResult.getTranslogLocation());
            Engine.IndexResult retryResult = engine.index(retry);
            assertTrue(engine.indexWriterHasDeletions());
            assertEquals(0, engine.getNumVersionLookups());
            assertNotNull(retryResult.getTranslogLocation());
            assertTrue(retryResult.getTranslogLocation().compareTo(indexResult.getTranslogLocation()) > 0);
        } else {
            Engine.IndexResult retryResult = engine.index(retry);
            assertTrue(engine.indexWriterHasDeletions());
            assertEquals(0, engine.getNumVersionLookups());
            assertNotNull(retryResult.getTranslogLocation());
            Engine.IndexResult indexResult = engine.index(operation);
            assertTrue(engine.indexWriterHasDeletions());
            assertEquals(0, engine.getNumVersionLookups());
            assertNotNull(retryResult.getTranslogLocation());
            assertTrue(retryResult.getTranslogLocation().compareTo(indexResult.getTranslogLocation()) < 0);
        }

        engine.refresh("test");
        try (Engine.Searcher searcher = engine.acquireSearcher("test")) {
            TopDocs topDocs = searcher.searcher().search(new MatchAllDocsQuery(), 10);
            assertEquals(1, topDocs.totalHits);
        }
        operation = appendOnlyPrimary(doc, false, 1);
        retry = appendOnlyPrimary(doc, true, 1);
        if (randomBoolean()) {
            Engine.IndexResult indexResult = engine.index(operation);
            assertNotNull(indexResult.getTranslogLocation());
            Engine.IndexResult retryResult = engine.index(retry);
            assertNotNull(retryResult.getTranslogLocation());
            assertTrue(retryResult.getTranslogLocation().compareTo(indexResult.getTranslogLocation()) > 0);
        } else {
            Engine.IndexResult retryResult = engine.index(retry);
            assertNotNull(retryResult.getTranslogLocation());
            Engine.IndexResult indexResult = engine.index(operation);
            assertNotNull(retryResult.getTranslogLocation());
            assertTrue(retryResult.getTranslogLocation().compareTo(indexResult.getTranslogLocation()) < 0);
        }

        engine.refresh("test");
        try (Engine.Searcher searcher = engine.acquireSearcher("test")) {
            TopDocs topDocs = searcher.searcher().search(new MatchAllDocsQuery(), 10);
            assertEquals(1, topDocs.totalHits);
        }
    }

    public void testDoubleDeliveryReplicaAppendingAndDeleteOnly() throws IOException {
        final ParsedDocument doc = testParsedDocument("1", null, testDocumentWithTextField(),
            new BytesArray("{}".getBytes(Charset.defaultCharset())), null);
        Engine.Index operation = appendOnlyReplica(doc, false, 1, randomIntBetween(0, 5));
        Engine.Index retry = appendOnlyReplica(doc, true, 1, randomIntBetween(0, 5));
        Engine.Delete delete = new Engine.Delete(operation.type(), operation.id(), operation.uid(),
            Math.max(retry.seqNo(), operation.seqNo())+1, operation.primaryTerm(), operation.version()+1, operation.versionType(),
            REPLICA, operation.startTime()+1);
        // operations with a seq# equal or lower to the local checkpoint are not indexed to lucene
        // and the version lookup is skipped
        final boolean belowLckp = operation.seqNo() == 0 && retry.seqNo() == 0;
        if (randomBoolean()) {
            Engine.IndexResult indexResult = engine.index(operation);
            assertFalse(engine.indexWriterHasDeletions());
            assertEquals(0, engine.getNumVersionLookups());
            assertNotNull(indexResult.getTranslogLocation());
            engine.delete(delete);
            assertEquals(1, engine.getNumVersionLookups());
            assertTrue(engine.indexWriterHasDeletions());
            Engine.IndexResult retryResult = engine.index(retry);
            assertEquals(belowLckp ? 1 : 2, engine.getNumVersionLookups());
            assertNotNull(retryResult.getTranslogLocation());
            assertTrue(retryResult.getTranslogLocation().compareTo(indexResult.getTranslogLocation()) > 0);
        } else {
            Engine.IndexResult retryResult = engine.index(retry);
            assertFalse(engine.indexWriterHasDeletions());
            assertEquals(1, engine.getNumVersionLookups());
            assertNotNull(retryResult.getTranslogLocation());
            engine.delete(delete);
            assertTrue(engine.indexWriterHasDeletions());
            assertEquals(2, engine.getNumVersionLookups());
            Engine.IndexResult indexResult = engine.index(operation);
            assertEquals(belowLckp ? 2 : 3, engine.getNumVersionLookups());
            assertNotNull(retryResult.getTranslogLocation());
            assertTrue(retryResult.getTranslogLocation().compareTo(indexResult.getTranslogLocation()) < 0);
        }

        engine.refresh("test");
        try (Engine.Searcher searcher = engine.acquireSearcher("test")) {
            TopDocs topDocs = searcher.searcher().search(new MatchAllDocsQuery(), 10);
            assertEquals(0, topDocs.totalHits);
        }
    }

    public void testDoubleDeliveryReplicaAppendingOnly() throws IOException {
        final ParsedDocument doc = testParsedDocument("1", null, testDocumentWithTextField(),
            new BytesArray("{}".getBytes(Charset.defaultCharset())), null);
        Engine.Index operation = appendOnlyReplica(doc, false, 1, randomIntBetween(0, 5));
        Engine.Index retry = appendOnlyReplica(doc, true, 1, randomIntBetween(0, 5));
        // operations with a seq# equal or lower to the local checkpoint are not indexed to lucene
        // and the version lookup is skipped
        final boolean belowLckp = operation.seqNo() == 0 && retry.seqNo() == 0;
        if (randomBoolean()) {
            Engine.IndexResult indexResult = engine.index(operation);
            assertFalse(engine.indexWriterHasDeletions());
            assertEquals(0, engine.getNumVersionLookups());
            assertNotNull(indexResult.getTranslogLocation());
            Engine.IndexResult retryResult = engine.index(retry);
            assertEquals(retry.seqNo() > operation.seqNo(), engine.indexWriterHasDeletions());
            assertEquals(belowLckp ? 0 : 1, engine.getNumVersionLookups());
            assertNotNull(retryResult.getTranslogLocation());
            assertTrue(retryResult.getTranslogLocation().compareTo(indexResult.getTranslogLocation()) > 0);
        } else {
            Engine.IndexResult retryResult = engine.index(retry);
            assertFalse(engine.indexWriterHasDeletions());
            assertEquals(1, engine.getNumVersionLookups());
            assertNotNull(retryResult.getTranslogLocation());
            Engine.IndexResult indexResult = engine.index(operation);
            assertEquals(operation.seqNo() > retry.seqNo(), engine.indexWriterHasDeletions());
            assertEquals(belowLckp ? 1 : 2, engine.getNumVersionLookups());
            assertNotNull(retryResult.getTranslogLocation());
            assertTrue(retryResult.getTranslogLocation().compareTo(indexResult.getTranslogLocation()) < 0);
        }

        engine.refresh("test");
        try (Engine.Searcher searcher = engine.acquireSearcher("test")) {
            TopDocs topDocs = searcher.searcher().search(new MatchAllDocsQuery(), 10);
            assertEquals(1, topDocs.totalHits);
        }
        operation = randomAppendOnly(doc, false, 1);
        retry = randomAppendOnly(doc, true, 1);
        if (randomBoolean()) {
            Engine.IndexResult indexResult = engine.index(operation);
            assertNotNull(indexResult.getTranslogLocation());
            Engine.IndexResult retryResult = engine.index(retry);
            assertNotNull(retryResult.getTranslogLocation());
            assertTrue(retryResult.getTranslogLocation().compareTo(indexResult.getTranslogLocation()) > 0);
        } else {
            Engine.IndexResult retryResult = engine.index(retry);
            assertNotNull(retryResult.getTranslogLocation());
            Engine.IndexResult indexResult = engine.index(operation);
            assertNotNull(retryResult.getTranslogLocation());
            assertTrue(retryResult.getTranslogLocation().compareTo(indexResult.getTranslogLocation()) < 0);
        }

        engine.refresh("test");
        try (Engine.Searcher searcher = engine.acquireSearcher("test")) {
            TopDocs topDocs = searcher.searcher().search(new MatchAllDocsQuery(), 10);
            assertEquals(1, topDocs.totalHits);
        }
    }

    public void testDoubleDeliveryReplica() throws IOException {
        final ParsedDocument doc = testParsedDocument("1", null, testDocumentWithTextField(),
            new BytesArray("{}".getBytes(Charset.defaultCharset())), null);
        Engine.Index operation = replicaIndexForDoc(doc, 1, 20, false);
        Engine.Index duplicate = replicaIndexForDoc(doc, 1, 20, true);
        if (randomBoolean()) {
            Engine.IndexResult indexResult = engine.index(operation);
            assertFalse(engine.indexWriterHasDeletions());
            assertEquals(1, engine.getNumVersionLookups());
            assertNotNull(indexResult.getTranslogLocation());
            if (randomBoolean()) {
                engine.refresh("test");
            }
            Engine.IndexResult retryResult = engine.index(duplicate);
            assertFalse(engine.indexWriterHasDeletions());
            assertEquals(2, engine.getNumVersionLookups());
            assertNotNull(retryResult.getTranslogLocation());
            assertTrue(retryResult.getTranslogLocation().compareTo(indexResult.getTranslogLocation()) > 0);
        } else {
            Engine.IndexResult retryResult = engine.index(duplicate);
            assertFalse(engine.indexWriterHasDeletions());
            assertEquals(1, engine.getNumVersionLookups());
            assertNotNull(retryResult.getTranslogLocation());
            if (randomBoolean()) {
                engine.refresh("test");
            }
            Engine.IndexResult indexResult = engine.index(operation);
            assertFalse(engine.indexWriterHasDeletions());
            assertEquals(2, engine.getNumVersionLookups());
            assertNotNull(retryResult.getTranslogLocation());
            assertTrue(retryResult.getTranslogLocation().compareTo(indexResult.getTranslogLocation()) < 0);
        }

        engine.refresh("test");
        try (Engine.Searcher searcher = engine.acquireSearcher("test")) {
            TopDocs topDocs = searcher.searcher().search(new MatchAllDocsQuery(), 10);
            assertEquals(1, topDocs.totalHits);
        }
        engine.refresh("test");
        try (Engine.Searcher searcher = engine.acquireSearcher("test")) {
            TopDocs topDocs = searcher.searcher().search(new MatchAllDocsQuery(), 10);
            assertEquals(1, topDocs.totalHits);
        }
    }

    public void testRetryWithAutogeneratedIdWorksAndNoDuplicateDocs() throws IOException {

        final ParsedDocument doc = testParsedDocument("1", null, testDocumentWithTextField(), new BytesArray("{}".getBytes(Charset.defaultCharset())), null);
        boolean isRetry = false;
        long autoGeneratedIdTimestamp = 0;

        Engine.Index index = new Engine.Index(newUid(doc), doc, SequenceNumbers.UNASSIGNED_SEQ_NO, 0, Versions.MATCH_ANY, VersionType.INTERNAL, PRIMARY, System.nanoTime(), autoGeneratedIdTimestamp, isRetry);
        Engine.IndexResult indexResult = engine.index(index);
        assertThat(indexResult.getVersion(), equalTo(1L));

        index = new Engine.Index(newUid(doc), doc, indexResult.getSeqNo(), index.primaryTerm(), indexResult.getVersion(), index.versionType().versionTypeForReplicationAndRecovery(), REPLICA, System.nanoTime(), autoGeneratedIdTimestamp, isRetry);
        indexResult = replicaEngine.index(index);
        assertThat(indexResult.getVersion(), equalTo(1L));

        isRetry = true;
        index = new Engine.Index(newUid(doc), doc, SequenceNumbers.UNASSIGNED_SEQ_NO, 0, Versions.MATCH_ANY, VersionType.INTERNAL, PRIMARY, System.nanoTime(), autoGeneratedIdTimestamp, isRetry);
        indexResult = engine.index(index);
        assertThat(indexResult.getVersion(), equalTo(1L));
        engine.refresh("test");
        try (Engine.Searcher searcher = engine.acquireSearcher("test")) {
            TopDocs topDocs = searcher.searcher().search(new MatchAllDocsQuery(), 10);
            assertEquals(1, topDocs.totalHits);
        }

        index = new Engine.Index(newUid(doc), doc, indexResult.getSeqNo(), index.primaryTerm(), indexResult.getVersion(), index.versionType().versionTypeForReplicationAndRecovery(), REPLICA, System.nanoTime(), autoGeneratedIdTimestamp, isRetry);
        indexResult = replicaEngine.index(index);
        assertThat(indexResult.hasFailure(), equalTo(false));
        replicaEngine.refresh("test");
        try (Engine.Searcher searcher = replicaEngine.acquireSearcher("test")) {
            TopDocs topDocs = searcher.searcher().search(new MatchAllDocsQuery(), 10);
            assertEquals(1, topDocs.totalHits);
        }
    }

    public void testRetryWithAutogeneratedIdsAndWrongOrderWorksAndNoDuplicateDocs() throws IOException {

        final ParsedDocument doc = testParsedDocument("1", null, testDocumentWithTextField(), new BytesArray("{}".getBytes(Charset.defaultCharset())), null);
        boolean isRetry = true;
        long autoGeneratedIdTimestamp = 0;

        Engine.Index firstIndexRequest = new Engine.Index(newUid(doc), doc, SequenceNumbers.UNASSIGNED_SEQ_NO, 0, Versions.MATCH_ANY, VersionType.INTERNAL, PRIMARY, System.nanoTime(), autoGeneratedIdTimestamp, isRetry);
        Engine.IndexResult result = engine.index(firstIndexRequest);
        assertThat(result.getVersion(), equalTo(1L));

        Engine.Index firstIndexRequestReplica = new Engine.Index(newUid(doc), doc, result.getSeqNo(), firstIndexRequest.primaryTerm(), result.getVersion(), firstIndexRequest.versionType().versionTypeForReplicationAndRecovery(), REPLICA, System.nanoTime(), autoGeneratedIdTimestamp, isRetry);
        Engine.IndexResult indexReplicaResult = replicaEngine.index(firstIndexRequestReplica);
        assertThat(indexReplicaResult.getVersion(), equalTo(1L));

        isRetry = false;
        Engine.Index secondIndexRequest = new Engine.Index(newUid(doc), doc, SequenceNumbers.UNASSIGNED_SEQ_NO, 0, Versions.MATCH_ANY, VersionType.INTERNAL, PRIMARY, System.nanoTime(), autoGeneratedIdTimestamp, isRetry);
        Engine.IndexResult indexResult = engine.index(secondIndexRequest);
        assertTrue(indexResult.isCreated());
        engine.refresh("test");
        try (Engine.Searcher searcher = engine.acquireSearcher("test")) {
            TopDocs topDocs = searcher.searcher().search(new MatchAllDocsQuery(), 10);
            assertEquals(1, topDocs.totalHits);
        }

        Engine.Index secondIndexRequestReplica = new Engine.Index(newUid(doc), doc, result.getSeqNo(), secondIndexRequest.primaryTerm(), result.getVersion(), firstIndexRequest.versionType().versionTypeForReplicationAndRecovery(), REPLICA, System.nanoTime(), autoGeneratedIdTimestamp, isRetry);
        replicaEngine.index(secondIndexRequestReplica);
        replicaEngine.refresh("test");
        try (Engine.Searcher searcher = replicaEngine.acquireSearcher("test")) {
            TopDocs topDocs = searcher.searcher().search(new MatchAllDocsQuery(), 10);
            assertEquals(1, topDocs.totalHits);
        }
    }

    public Engine.Index randomAppendOnly(ParsedDocument doc, boolean retry, final long autoGeneratedIdTimestamp) {
        if (randomBoolean()) {
            return appendOnlyPrimary(doc, retry, autoGeneratedIdTimestamp);
        } else {
            return appendOnlyReplica(doc, retry, autoGeneratedIdTimestamp, 0);
        }
    }

    public Engine.Index appendOnlyPrimary(ParsedDocument doc, boolean retry, final long autoGeneratedIdTimestamp) {
        return new Engine.Index(newUid(doc), doc, SequenceNumbers.UNASSIGNED_SEQ_NO, 0, Versions.MATCH_ANY,
            VersionType.INTERNAL, Engine.Operation.Origin.PRIMARY, System.nanoTime(), autoGeneratedIdTimestamp, retry);
    }

    public Engine.Index appendOnlyReplica(ParsedDocument doc, boolean retry, final long autoGeneratedIdTimestamp, final long seqNo) {
        return new Engine.Index(newUid(doc), doc, seqNo, 2, 1, VersionType.EXTERNAL,
            Engine.Operation.Origin.REPLICA, System.nanoTime(), autoGeneratedIdTimestamp, retry);
    }

    public void testRetryConcurrently() throws InterruptedException, IOException {
        Thread[] thread = new Thread[randomIntBetween(3, 5)];
        int numDocs = randomIntBetween(1000, 10000);
        List<Engine.Index> docs = new ArrayList<>();
        final boolean primary = randomBoolean();
        for (int i = 0; i < numDocs; i++) {
            final ParsedDocument doc = testParsedDocument(Integer.toString(i), null, testDocumentWithTextField(), new BytesArray("{}".getBytes(Charset.defaultCharset())), null);
            final Engine.Index originalIndex;
            final Engine.Index retryIndex;
            if (primary) {
               originalIndex = appendOnlyPrimary(doc, false, i);
               retryIndex = appendOnlyPrimary(doc, true, i);
            } else {
                originalIndex = appendOnlyReplica(doc, false, i, i * 2);
                retryIndex = appendOnlyReplica(doc, true, i, i * 2);
            }
            docs.add(originalIndex);
            docs.add(retryIndex);
        }
        Collections.shuffle(docs, random());
        CountDownLatch startGun = new CountDownLatch(thread.length);
        AtomicInteger offset = new AtomicInteger(-1);
        for (int i = 0; i < thread.length; i++) {
            thread[i] = new Thread(() -> {
                startGun.countDown();
                try {
                    startGun.await();
                } catch (InterruptedException e) {
                    throw new AssertionError(e);
                }
                int docOffset;
                while ((docOffset = offset.incrementAndGet()) < docs.size()) {
                    try {
                        engine.index(docs.get(docOffset));
                    } catch (IOException e) {
                        throw new AssertionError(e);
                    }
                }
            });
            thread[i].start();
        }
        for (int i = 0; i < thread.length; i++) {
            thread[i].join();
        }
        if (primary) {
            assertEquals(0, engine.getNumVersionLookups());
            assertEquals(0, engine.getNumIndexVersionsLookups());
        } else {
            // we don't really know what order the operations will arrive and thus can't predict how many
            // version lookups will be needed
            assertThat(engine.getNumIndexVersionsLookups(), lessThanOrEqualTo(engine.getNumVersionLookups()));
        }
        engine.refresh("test");
        try (Engine.Searcher searcher = engine.acquireSearcher("test")) {
            TopDocs topDocs = searcher.searcher().search(new MatchAllDocsQuery(), 10);
            assertEquals(numDocs, topDocs.totalHits);
        }
        if (primary) {
            // primaries rely on lucene dedup and may index the same document twice
            assertTrue(engine.indexWriterHasDeletions());
        } else {
            // replicas rely on seq# based dedup and in this setup (same seq#) should never rely on lucene
            assertFalse(engine.indexWriterHasDeletions());
        }
    }

    public void testEngineMaxTimestampIsInitialized() throws IOException {

        final long timestamp1 = Math.abs(randomNonNegativeLong());
        final Path storeDir = createTempDir();
        final Path translogDir = createTempDir();
        final long timestamp2 = randomNonNegativeLong();
        final long maxTimestamp12 = Math.max(timestamp1, timestamp2);
        try (Store store = createStore(newFSDirectory(storeDir));
             Engine engine = new InternalEngine(config(defaultSettings, store, translogDir, NoMergePolicy.INSTANCE, null))) {
            assertEquals(IndexRequest.UNSET_AUTO_GENERATED_TIMESTAMP, engine.segmentsStats(false).getMaxUnsafeAutoIdTimestamp());
            final ParsedDocument doc = testParsedDocument("1", null, testDocumentWithTextField(),
                new BytesArray("{}".getBytes(Charset.defaultCharset())), null);
            engine.index(appendOnlyPrimary(doc, true, timestamp1));
            assertEquals(timestamp1, engine.segmentsStats(false).getMaxUnsafeAutoIdTimestamp());
        }
        try (Store store = createStore(newFSDirectory(storeDir));
             Engine engine = new InternalEngine(config(defaultSettings, store, translogDir, NoMergePolicy.INSTANCE, null))) {
            assertEquals(IndexRequest.UNSET_AUTO_GENERATED_TIMESTAMP, engine.segmentsStats(false).getMaxUnsafeAutoIdTimestamp());
            engine.recoverFromTranslog();
            assertEquals(timestamp1, engine.segmentsStats(false).getMaxUnsafeAutoIdTimestamp());
            final ParsedDocument doc = testParsedDocument("1", null, testDocumentWithTextField(),
                new BytesArray("{}".getBytes(Charset.defaultCharset())), null);
            engine.index(appendOnlyPrimary(doc, true, timestamp2));
            assertEquals(maxTimestamp12, engine.segmentsStats(false).getMaxUnsafeAutoIdTimestamp());
            engine.flush();
        }
        try (Store store = createStore(newFSDirectory(storeDir));
             Engine engine = new InternalEngine(
                 copy(config(defaultSettings, store, translogDir, NoMergePolicy.INSTANCE, null),
                     randomFrom(EngineConfig.OpenMode.OPEN_INDEX_AND_TRANSLOG, EngineConfig.OpenMode.OPEN_INDEX_CREATE_TRANSLOG)))) {
            assertEquals(maxTimestamp12, engine.segmentsStats(false).getMaxUnsafeAutoIdTimestamp());
        }
    }

    public void testAppendConcurrently() throws InterruptedException, IOException {
        Thread[] thread = new Thread[randomIntBetween(3, 5)];
        int numDocs = randomIntBetween(1000, 10000);
        assertEquals(0, engine.getNumVersionLookups());
        assertEquals(0, engine.getNumIndexVersionsLookups());
        boolean primary = randomBoolean();
        List<Engine.Index> docs = new ArrayList<>();
        for (int i = 0; i < numDocs; i++) {
            final ParsedDocument doc = testParsedDocument(Integer.toString(i), null, testDocumentWithTextField(), new BytesArray("{}".getBytes(Charset.defaultCharset())), null);
            Engine.Index index = primary ? appendOnlyPrimary(doc, false, i) : appendOnlyReplica(doc, false, i, i);
            docs.add(index);
        }
        Collections.shuffle(docs, random());
        CountDownLatch startGun = new CountDownLatch(thread.length);

        AtomicInteger offset = new AtomicInteger(-1);
        for (int i = 0; i < thread.length; i++) {
            thread[i] = new Thread() {
                @Override
                public void run() {
                    startGun.countDown();
                    try {
                        startGun.await();
                    } catch (InterruptedException e) {
                        throw new AssertionError(e);
                    }
                    assertEquals(0, engine.getVersionMapSize());
                    int docOffset;
                    while ((docOffset = offset.incrementAndGet()) < docs.size()) {
                        try {
                            engine.index(docs.get(docOffset));
                        } catch (IOException e) {
                            throw new AssertionError(e);
                        }
                    }
                }
            };
            thread[i].start();
        }
        try (Engine.Searcher searcher = engine.acquireSearcher("test", Engine.SearcherScope.INTERNAL)) {
            assertEquals("unexpected refresh", 0, searcher.reader().maxDoc());
        }
        for (int i = 0; i < thread.length; i++) {
            thread[i].join();
        }

        engine.refresh("test");
        try (Engine.Searcher searcher = engine.acquireSearcher("test")) {
            TopDocs topDocs = searcher.searcher().search(new MatchAllDocsQuery(), 10);
            assertEquals(docs.size(), topDocs.totalHits);
        }
        assertEquals(0, engine.getNumVersionLookups());
        assertEquals(0, engine.getNumIndexVersionsLookups());
        assertFalse(engine.indexWriterHasDeletions());

    }

    public static long getNumVersionLookups(InternalEngine engine) { // for other tests to access this
        return engine.getNumVersionLookups();
    }

    public static long getNumIndexVersionsLookups(InternalEngine engine) { // for other tests to access this
        return engine.getNumIndexVersionsLookups();
    }

    public void testFailEngineOnRandomIO() throws IOException, InterruptedException {
        MockDirectoryWrapper wrapper = newMockDirectory();
        final Path translogPath = createTempDir("testFailEngineOnRandomIO");
        try (Store store = createStore(wrapper)) {
            CyclicBarrier join = new CyclicBarrier(2);
            CountDownLatch start = new CountDownLatch(1);
            AtomicInteger controller = new AtomicInteger(0);
            EngineConfig config = config(defaultSettings, store, translogPath, newMergePolicy(), new ReferenceManager.RefreshListener() {
                    @Override
                    public void beforeRefresh() throws IOException {
                    }

                    @Override
                    public void afterRefresh(boolean didRefresh) throws IOException {
                        int i = controller.incrementAndGet();
                        if (i == 1) {
                            throw new MockDirectoryWrapper.FakeIOException();
                        } else if (i == 2) {
                            try {
                                start.await();
                            } catch (InterruptedException e) {
                                throw new AssertionError(e);
                            }
                            throw new ElasticsearchException("something completely different");
                        }
                    }
                });
            InternalEngine internalEngine = new InternalEngine(config);
            int docId = 0;
            final ParsedDocument doc = testParsedDocument(Integer.toString(docId), null,
                testDocumentWithTextField(), new BytesArray("{}".getBytes(Charset.defaultCharset())), null);

            Engine.Index index = randomBoolean() ? indexForDoc(doc) : randomAppendOnly(doc, false, docId);
            internalEngine.index(index);
            Runnable r = () ->  {
                try {
                    join.await();
                } catch (Exception e) {
                    throw new AssertionError(e);
                }
                try {
                    internalEngine.refresh("test");
                    fail();
                } catch (AlreadyClosedException ex) {
                    if (ex.getCause() != null) {
                        assertTrue(ex.toString(), ex.getCause() instanceof MockDirectoryWrapper.FakeIOException);
                    }
                } catch (RefreshFailedEngineException ex) {
                    // fine
                } finally {
                    start.countDown();
                }

            };
            Thread t = new Thread(r);
            Thread t1 = new Thread(r);
            t.start();
            t1.start();
            t.join();
            t1.join();
            assertTrue(internalEngine.isClosed.get());
            assertTrue(internalEngine.failedEngine.get() instanceof MockDirectoryWrapper.FakeIOException);
        }
    }

    public void testSequenceIDs() throws Exception {
        Tuple<Long, Long> seqID = getSequenceID(engine, new Engine.Get(false, "type", "2", newUid("1")));
        // Non-existent doc returns no seqnum and no primary term
        assertThat(seqID.v1(), equalTo(SequenceNumbers.UNASSIGNED_SEQ_NO));
        assertThat(seqID.v2(), equalTo(0L));

        // create a document
        Document document = testDocumentWithTextField();
        document.add(new Field(SourceFieldMapper.NAME, BytesReference.toBytes(B_1), SourceFieldMapper.Defaults.FIELD_TYPE));
        ParsedDocument doc = testParsedDocument("1", null, document, B_1, null);
        engine.index(indexForDoc(doc));
        engine.refresh("test");

        seqID = getSequenceID(engine, newGet(false, doc));
        logger.info("--> got seqID: {}", seqID);
        assertThat(seqID.v1(), equalTo(0L));
        assertThat(seqID.v2(), equalTo(2L));

        // Index the same document again
        document = testDocumentWithTextField();
        document.add(new Field(SourceFieldMapper.NAME, BytesReference.toBytes(B_1), SourceFieldMapper.Defaults.FIELD_TYPE));
        doc = testParsedDocument("1", null, document, B_1, null);
        engine.index(indexForDoc(doc));
        engine.refresh("test");

        seqID = getSequenceID(engine, newGet(false, doc));
        logger.info("--> got seqID: {}", seqID);
        assertThat(seqID.v1(), equalTo(1L));
        assertThat(seqID.v2(), equalTo(2L));

        // Index the same document for the third time, this time changing the primary term
        document = testDocumentWithTextField();
        document.add(new Field(SourceFieldMapper.NAME, BytesReference.toBytes(B_1), SourceFieldMapper.Defaults.FIELD_TYPE));
        doc = testParsedDocument("1", null, document, B_1, null);
        engine.index(new Engine.Index(newUid(doc), doc, SequenceNumbers.UNASSIGNED_SEQ_NO, 3,
                        Versions.MATCH_ANY, VersionType.INTERNAL, Engine.Operation.Origin.PRIMARY,
                        System.nanoTime(), -1, false));
        engine.refresh("test");

        seqID = getSequenceID(engine, newGet(false, doc));
        logger.info("--> got seqID: {}", seqID);
        assertThat(seqID.v1(), equalTo(2L));
        assertThat(seqID.v2(), equalTo(3L));

        // we can query by the _seq_no
        Engine.Searcher searchResult = engine.acquireSearcher("test");
        MatcherAssert.assertThat(searchResult, EngineSearcherTotalHitsMatcher.engineSearcherTotalHits(1));
        MatcherAssert.assertThat(searchResult, EngineSearcherTotalHitsMatcher.engineSearcherTotalHits(LongPoint.newExactQuery("_seq_no", 2), 1));
        searchResult.close();
    }

    /**
     * A sequence number generator that will generate a sequence number and if {@code stall} is set to true will wait on the barrier and the
     * referenced latch before returning. If the local checkpoint should advance (because {@code stall} is false, then the value of
     * {@code expectedLocalCheckpoint} is set accordingly.
     *
     * @param latchReference          to latch the thread for the purpose of stalling
     * @param barrier                 to signal the thread has generated a new sequence number
     * @param stall                   whether or not the thread should stall
     * @param expectedLocalCheckpoint the expected local checkpoint after generating a new sequence
     *                                number
     * @return a sequence number generator
     */
    private ToLongBiFunction<Engine, Engine.Operation> getStallingSeqNoGenerator(
            final AtomicReference<CountDownLatch> latchReference,
            final CyclicBarrier barrier,
            final AtomicBoolean stall,
            final AtomicLong expectedLocalCheckpoint) {
        return (engine, operation) -> {
            final long seqNo = engine.seqNoService().generateSeqNo();
            final CountDownLatch latch = latchReference.get();
            if (stall.get()) {
                try {
                    barrier.await();
                    latch.await();
                } catch (BrokenBarrierException | InterruptedException e) {
                    throw new RuntimeException(e);
                }
            } else {
                if (expectedLocalCheckpoint.get() + 1 == seqNo) {
                    expectedLocalCheckpoint.set(seqNo);
                }
            }
            return seqNo;
        };
    }

    public void testSequenceNumberAdvancesToMaxSeqOnEngineOpenOnPrimary() throws BrokenBarrierException, InterruptedException, IOException {
        engine.close();
        final int docs = randomIntBetween(1, 32);
        InternalEngine initialEngine = null;
        try {
            final AtomicReference<CountDownLatch> latchReference = new AtomicReference<>(new CountDownLatch(1));
            final CyclicBarrier barrier = new CyclicBarrier(2);
            final AtomicBoolean stall = new AtomicBoolean();
            final AtomicLong expectedLocalCheckpoint = new AtomicLong(SequenceNumbers.NO_OPS_PERFORMED);
            final List<Thread> threads = new ArrayList<>();
            initialEngine =
                    createEngine(defaultSettings, store, primaryTranslogDir, newMergePolicy(), null, InternalEngine::sequenceNumberService, getStallingSeqNoGenerator(latchReference, barrier, stall, expectedLocalCheckpoint));
            final InternalEngine finalInitialEngine = initialEngine;
            for (int i = 0; i < docs; i++) {
                final String id = Integer.toString(i);
                final ParsedDocument doc = testParsedDocument(id, null, testDocumentWithTextField(), SOURCE, null);

                stall.set(randomBoolean());
                final Thread thread = new Thread(() -> {
                    try {
                        finalInitialEngine.index(indexForDoc(doc));
                    } catch (IOException e) {
                        throw new AssertionError(e);
                    }
                });
                thread.start();
                if (stall.get()) {
                    threads.add(thread);
                    barrier.await();
                } else {
                    thread.join();
                }
            }

            assertThat(initialEngine.seqNoService().getLocalCheckpoint(), equalTo(expectedLocalCheckpoint.get()));
            assertThat(initialEngine.seqNoService().getMaxSeqNo(), equalTo((long) (docs - 1)));
            initialEngine.flush(true, true);

            latchReference.get().countDown();
            for (final Thread thread : threads) {
                thread.join();
            }
        } finally {
            IOUtils.close(initialEngine);
        }

        try (Engine recoveringEngine =
                 new InternalEngine(copy(initialEngine.config(), EngineConfig.OpenMode.OPEN_INDEX_AND_TRANSLOG))) {
            recoveringEngine.recoverFromTranslog();
            recoveringEngine.fillSeqNoGaps(2);
            assertThat(recoveringEngine.seqNoService().getLocalCheckpoint(), greaterThanOrEqualTo((long) (docs - 1)));
        }
    }

    public void testSequenceNumberAdvancesToMaxSeqNoOnEngineOpenOnReplica() throws IOException {
        final long v = 1;
        final VersionType t = VersionType.EXTERNAL;
        final long ts = IndexRequest.UNSET_AUTO_GENERATED_TIMESTAMP;
        final int docs = randomIntBetween(1, 32);
        InternalEngine initialEngine = null;
        try {
            initialEngine = engine;
            for (int i = 0; i < docs; i++) {
                final String id = Integer.toString(i);
                final ParsedDocument doc = testParsedDocument(id, null, testDocumentWithTextField(), SOURCE, null);
                final Term uid = newUid(doc);
                // create a gap at sequence number 3 * i + 1
                initialEngine.index(new Engine.Index(uid, doc, 3 * i, 1, v, t, REPLICA, System.nanoTime(), ts, false));
                initialEngine.delete(new Engine.Delete("type", id, uid, 3 * i + 2, 1, v, t, REPLICA, System.nanoTime()));
            }

            // bake the commit with the local checkpoint stuck at 0 and gaps all along the way up to the max sequence number
            assertThat(initialEngine.seqNoService().getLocalCheckpoint(), equalTo((long) 0));
            assertThat(initialEngine.seqNoService().getMaxSeqNo(), equalTo((long) (3 * (docs - 1) + 2)));
            initialEngine.flush(true, true);

            for (int i = 0; i < docs; i++) {
                final String id = Integer.toString(i);
                final ParsedDocument doc = testParsedDocument(id, null, testDocumentWithTextField(), SOURCE, null);
                final Term uid = newUid(doc);
                initialEngine.index(new Engine.Index(uid, doc, 3 * i + 1, 1, v, t, REPLICA, System.nanoTime(), ts, false));
            }
        } finally {
            IOUtils.close(initialEngine);
        }

        try (Engine recoveringEngine =
                 new InternalEngine(copy(initialEngine.config(), EngineConfig.OpenMode.OPEN_INDEX_AND_TRANSLOG))) {
            recoveringEngine.recoverFromTranslog();
            recoveringEngine.fillSeqNoGaps(1);
            assertThat(recoveringEngine.seqNoService().getLocalCheckpoint(), greaterThanOrEqualTo((long) (3 * (docs - 1) + 2 - 1)));
        }
    }

    /** java docs */
    public void testOutOfOrderSequenceNumbersWithVersionConflict() throws IOException {
        final List<Engine.Operation> operations = new ArrayList<>();

        final int numberOfOperations = randomIntBetween(16, 32);
        final Document document = testDocumentWithTextField();
        final AtomicLong sequenceNumber = new AtomicLong();
        final Engine.Operation.Origin origin = randomFrom(LOCAL_TRANSLOG_RECOVERY, PEER_RECOVERY, PRIMARY, REPLICA);
        final LongSupplier sequenceNumberSupplier =
            origin == PRIMARY ? () -> SequenceNumbers.UNASSIGNED_SEQ_NO : sequenceNumber::getAndIncrement;
        document.add(new Field(SourceFieldMapper.NAME, BytesReference.toBytes(B_1), SourceFieldMapper.Defaults.FIELD_TYPE));
        final ParsedDocument doc = testParsedDocument("1", null, document, B_1, null);
        final Term uid = newUid(doc);
        final BiFunction<String, Engine.SearcherScope, Searcher> searcherFactory = engine::acquireSearcher;
        for (int i = 0; i < numberOfOperations; i++) {
            if (randomBoolean()) {
                final Engine.Index index = new Engine.Index(
                    uid,
                    doc,
                    sequenceNumberSupplier.getAsLong(),
                    1,
                    i,
                    VersionType.EXTERNAL,
                    origin,
                    System.nanoTime(),
                    IndexRequest.UNSET_AUTO_GENERATED_TIMESTAMP,
                    false);
                operations.add(index);
            } else {
                final Engine.Delete delete = new Engine.Delete(
                    "test",
                    "1",
                    uid,
                    sequenceNumberSupplier.getAsLong(),
                    1,
                    i,
                    VersionType.EXTERNAL,
                    origin,
                    System.nanoTime());
                operations.add(delete);
            }
        }

        final boolean exists = operations.get(operations.size() - 1) instanceof Engine.Index;
        Randomness.shuffle(operations);

        for (final Engine.Operation operation : operations) {
            if (operation instanceof Engine.Index) {
                engine.index((Engine.Index) operation);
            } else {
                engine.delete((Engine.Delete) operation);
            }
        }

        final long expectedLocalCheckpoint;
        if (origin == PRIMARY) {
            // we can only advance as far as the number of operations that did not conflict
            int count = 0;

            // each time the version increments as we walk the list, that counts as a successful operation
            long version = -1;
            for (int i = 0; i < numberOfOperations; i++) {
                if (operations.get(i).version() >= version) {
                    count++;
                    version = operations.get(i).version();
                }
            }

            // sequence numbers start at zero, so the expected local checkpoint is the number of successful operations minus one
            expectedLocalCheckpoint = count - 1;
        } else {
            expectedLocalCheckpoint = numberOfOperations - 1;
        }

        assertThat(engine.seqNoService().getLocalCheckpoint(), equalTo(expectedLocalCheckpoint));
        try (Engine.GetResult result = engine.get(new Engine.Get(true, "type", "2", uid), searcherFactory)) {
            assertThat(result.exists(), equalTo(exists));
        }
    }

    /*
     * This test tests that a no-op does not generate a new sequence number, that no-ops can advance the local checkpoint, and that no-ops
     * are correctly added to the translog.
     */
    public void testNoOps() throws IOException {
        engine.close();
        InternalEngine noOpEngine = null;
        final int maxSeqNo = randomIntBetween(0, 128);
        final int localCheckpoint = randomIntBetween(0, maxSeqNo);
        final int globalCheckpoint = randomIntBetween(0, localCheckpoint);
        try {
            final BiFunction<EngineConfig, SeqNoStats, SequenceNumbersService> supplier = (engineConfig, ignored) -> new SequenceNumbersService(
                    engineConfig.getShardId(),
                    engineConfig.getAllocationId(),
                    engineConfig.getIndexSettings(),
                    maxSeqNo,
                    localCheckpoint,
                    globalCheckpoint);
            noOpEngine = new InternalEngine(copy(engine.config(), EngineConfig.OpenMode.OPEN_INDEX_AND_TRANSLOG), supplier) {
                @Override
                protected long doGenerateSeqNoForOperation(Operation operation) {
                    throw new UnsupportedOperationException();
                }
            };
            noOpEngine.recoverFromTranslog();
            final long primaryTerm = randomNonNegativeLong();
            final int gapsFilled = noOpEngine.fillSeqNoGaps(primaryTerm);
            final String reason = randomAlphaOfLength(16);
            noOpEngine.noOp(
                    new Engine.NoOp(
                            maxSeqNo + 1,
                            primaryTerm,
                            randomFrom(PRIMARY, REPLICA, PEER_RECOVERY, LOCAL_TRANSLOG_RECOVERY),
                            System.nanoTime(),
                            reason));
            assertThat(noOpEngine.seqNoService().getLocalCheckpoint(), equalTo((long) (maxSeqNo + 1)));
            assertThat(noOpEngine.getTranslog().uncommittedOperations(), equalTo(1 + gapsFilled));
            // skip to the op that we added to the translog
            Translog.Operation op;
            Translog.Operation last = null;
            try (Translog.Snapshot snapshot = noOpEngine.getTranslog().newSnapshot()) {
                while ((op = snapshot.next()) != null) {
                    last = op;
                }
            }
            assertNotNull(last);
            assertThat(last, instanceOf(Translog.NoOp.class));
            final Translog.NoOp noOp = (Translog.NoOp) last;
            assertThat(noOp.seqNo(), equalTo((long) (maxSeqNo + 1)));
            assertThat(noOp.primaryTerm(), equalTo(primaryTerm));
            assertThat(noOp.reason(), equalTo(reason));
        } finally {
            IOUtils.close(noOpEngine);
        }
    }

    public void testMinGenerationForSeqNo() throws IOException, BrokenBarrierException, InterruptedException {
        engine.close();
        final int numberOfTriplets = randomIntBetween(1, 32);
        InternalEngine actualEngine = null;
        try {
            final AtomicReference<CountDownLatch> latchReference = new AtomicReference<>();
            final CyclicBarrier barrier = new CyclicBarrier(2);
            final AtomicBoolean stall = new AtomicBoolean();
            final AtomicLong expectedLocalCheckpoint = new AtomicLong(SequenceNumbers.NO_OPS_PERFORMED);
            final Map<Thread, CountDownLatch> threads = new LinkedHashMap<>();
            actualEngine =
                    createEngine(defaultSettings, store, primaryTranslogDir, newMergePolicy(), null, InternalEngine::sequenceNumberService, getStallingSeqNoGenerator(latchReference, barrier, stall, expectedLocalCheckpoint));
            final InternalEngine finalActualEngine = actualEngine;
            final Translog translog = finalActualEngine.getTranslog();
            final long generation = finalActualEngine.getTranslog().currentFileGeneration();
            for (int i = 0; i < numberOfTriplets; i++) {
                /*
                 * Index three documents with the first and last landing in the same generation and the middle document being stalled until
                 * a later generation.
                 */
                stall.set(false);
                index(finalActualEngine, 3 * i);

                final CountDownLatch latch = new CountDownLatch(1);
                latchReference.set(latch);
                final int skipId = 3 * i + 1;
                stall.set(true);
                final Thread thread = new Thread(() -> {
                    try {
                        index(finalActualEngine, skipId);
                    } catch (IOException e) {
                        throw new AssertionError(e);
                    }
                });
                thread.start();
                threads.put(thread, latch);
                barrier.await();

                stall.set(false);
                index(finalActualEngine, 3 * i + 2);
                finalActualEngine.flush();

                /*
                 * This sequence number landed in the last generation, but the lower and upper bounds for an earlier generation straddle
                 * this sequence number.
                 */
                assertThat(translog.getMinGenerationForSeqNo(3 * i + 1).translogFileGeneration, equalTo(i + generation));
            }

            int i = 0;
            for (final Map.Entry<Thread, CountDownLatch> entry : threads.entrySet()) {
                final Map<String, String> userData = finalActualEngine.commitStats().getUserData();
                assertThat(userData.get(SequenceNumbers.LOCAL_CHECKPOINT_KEY), equalTo(Long.toString(3 * i)));
                assertThat(userData.get(Translog.TRANSLOG_GENERATION_KEY), equalTo(Long.toString(i + generation)));
                entry.getValue().countDown();
                entry.getKey().join();
                finalActualEngine.flush();
                i++;
            }

        } finally {
            IOUtils.close(actualEngine);
        }
    }

    private void index(final InternalEngine engine, final int id) throws IOException {
        final String docId = Integer.toString(id);
        final ParsedDocument doc =
                testParsedDocument(docId, null, testDocumentWithTextField(), SOURCE, null);
        engine.index(indexForDoc(doc));
    }

    /**
     * Return a tuple representing the sequence ID for the given {@code Get}
     * operation. The first value in the tuple is the sequence number, the
     * second is the primary term.
     */
    private Tuple<Long, Long> getSequenceID(Engine engine, Engine.Get get) throws EngineException {
        try (Searcher searcher = engine.acquireSearcher("get")) {
            final long primaryTerm;
            final long seqNo;
            DocIdAndSeqNo docIdAndSeqNo = VersionsAndSeqNoResolver.loadDocIdAndSeqNo(searcher.reader(), get.uid());
            if (docIdAndSeqNo == null) {
                primaryTerm = 0;
                seqNo = SequenceNumbers.UNASSIGNED_SEQ_NO;
            } else {
                seqNo = docIdAndSeqNo.seqNo;
                primaryTerm = VersionsAndSeqNoResolver.loadPrimaryTerm(docIdAndSeqNo, get.uid().field());
            }
            return new Tuple<>(seqNo, primaryTerm);
        } catch (Exception e) {
            throw new EngineException(shardId, "unable to retrieve sequence id", e);
        }
    }

    public void testRestoreLocalCheckpointFromTranslog() throws IOException {
        engine.close();
        InternalEngine actualEngine = null;
        try {
            final Set<Long> completedSeqNos = new HashSet<>();
            final BiFunction<EngineConfig, SeqNoStats, SequenceNumbersService> supplier = (engineConfig, seqNoStats) -> new SequenceNumbersService(
                    engineConfig.getShardId(),
                    engineConfig.getAllocationId(),
                    engineConfig.getIndexSettings(),
                    seqNoStats.getMaxSeqNo(),
                    seqNoStats.getLocalCheckpoint(),
                    seqNoStats.getGlobalCheckpoint()) {
                @Override
                public void markSeqNoAsCompleted(long seqNo) {
                    super.markSeqNoAsCompleted(seqNo);
                    completedSeqNos.add(seqNo);
                }
            };
            actualEngine = new InternalEngine(copy(engine.config(), EngineConfig.OpenMode.OPEN_INDEX_AND_TRANSLOG), supplier);
            final int operations = randomIntBetween(0, 1024);
            final Set<Long> expectedCompletedSeqNos = new HashSet<>();
            for (int i = 0; i < operations; i++) {
                if (rarely() && i < operations - 1) {
                    continue;
                }
                expectedCompletedSeqNos.add((long) i);
            }

            final ArrayList<Long> seqNos = new ArrayList<>(expectedCompletedSeqNos);
            Randomness.shuffle(seqNos);
            for (final long seqNo : seqNos) {
                final String id = Long.toString(seqNo);
                final ParsedDocument doc = testParsedDocument(id, null, testDocumentWithTextField(), SOURCE, null);
                final Term uid = newUid(doc);
                final long time = System.nanoTime();
                actualEngine.index(new Engine.Index(uid, doc, seqNo, 1, 1, VersionType.EXTERNAL, REPLICA, time, time, false));
                if (rarely()) {
                    actualEngine.rollTranslogGeneration();
                }
            }
            final long currentLocalCheckpoint = actualEngine.seqNoService().getLocalCheckpoint();
            final long resetLocalCheckpoint =
                    randomIntBetween(Math.toIntExact(SequenceNumbers.NO_OPS_PERFORMED), Math.toIntExact(currentLocalCheckpoint));
            actualEngine.seqNoService().resetLocalCheckpoint(resetLocalCheckpoint);
            completedSeqNos.clear();
            actualEngine.restoreLocalCheckpointFromTranslog();
            final Set<Long> intersection = new HashSet<>(expectedCompletedSeqNos);
            intersection.retainAll(LongStream.range(resetLocalCheckpoint + 1, operations).boxed().collect(Collectors.toSet()));
            assertThat(completedSeqNos, equalTo(intersection));
            assertThat(actualEngine.seqNoService().getLocalCheckpoint(), equalTo(currentLocalCheckpoint));
            assertThat(actualEngine.seqNoService().generateSeqNo(), equalTo((long) operations));
        } finally {
            IOUtils.close(actualEngine);
        }
    }

    public void testFillUpSequenceIdGapsOnRecovery() throws IOException {
        final int docs = randomIntBetween(1, 32);
        int numDocsOnReplica = 0;
        long maxSeqIDOnReplica = -1;
        long checkpointOnReplica;
        try {
            for (int i = 0; i < docs; i++) {
                final String docId = Integer.toString(i);
                final ParsedDocument doc =
                        testParsedDocument(docId, null, testDocumentWithTextField(), SOURCE, null);
                Engine.Index primaryResponse = indexForDoc(doc);
                Engine.IndexResult indexResult = engine.index(primaryResponse);
                if (randomBoolean()) {
                    numDocsOnReplica++;
                    maxSeqIDOnReplica = indexResult.getSeqNo();
                    replicaEngine.index(replicaIndexForDoc(doc, 1, indexResult.getSeqNo(), false));
                }
            }
            checkpointOnReplica = replicaEngine.seqNoService().getLocalCheckpoint();
        } finally {
            IOUtils.close(replicaEngine);
        }


        boolean flushed = false;
        Engine recoveringEngine = null;
        try {
            assertEquals(docs - 1, engine.seqNoService().getMaxSeqNo());
            assertEquals(docs - 1, engine.seqNoService().getLocalCheckpoint());
            assertEquals(maxSeqIDOnReplica, replicaEngine.seqNoService().getMaxSeqNo());
            assertEquals(checkpointOnReplica, replicaEngine.seqNoService().getLocalCheckpoint());
            recoveringEngine = new InternalEngine(copy(replicaEngine.config(), EngineConfig.OpenMode.OPEN_INDEX_AND_TRANSLOG));
            assertEquals(numDocsOnReplica, recoveringEngine.getTranslog().uncommittedOperations());
            recoveringEngine.recoverFromTranslog();
            assertEquals(maxSeqIDOnReplica, recoveringEngine.seqNoService().getMaxSeqNo());
            assertEquals(checkpointOnReplica, recoveringEngine.seqNoService().getLocalCheckpoint());
            assertEquals((maxSeqIDOnReplica + 1) - numDocsOnReplica, recoveringEngine.fillSeqNoGaps(2));

            // now snapshot the tlog and ensure the primary term is updated
            try (Translog.Snapshot snapshot = recoveringEngine.getTranslog().newSnapshot()) {
                assertTrue((maxSeqIDOnReplica + 1) - numDocsOnReplica <= snapshot.totalOperations());
                Translog.Operation operation;
                while ((operation = snapshot.next()) != null) {
                    if (operation.opType() == Translog.Operation.Type.NO_OP) {
                        assertEquals(2, operation.primaryTerm());
                    } else {
                        assertEquals(1, operation.primaryTerm());
                    }

                }
                assertEquals(maxSeqIDOnReplica, recoveringEngine.seqNoService().getMaxSeqNo());
                assertEquals(maxSeqIDOnReplica, recoveringEngine.seqNoService().getLocalCheckpoint());
                if ((flushed = randomBoolean())) {
                    recoveringEngine.flush(true, true);
                }
            }
        } finally {
            IOUtils.close(recoveringEngine);
        }

        // now do it again to make sure we preserve values etc.
        try {
            recoveringEngine = new InternalEngine(copy(replicaEngine.config(), EngineConfig.OpenMode.OPEN_INDEX_AND_TRANSLOG));
            if (flushed) {
                assertEquals(0, recoveringEngine.getTranslog().uncommittedOperations());
            }
            recoveringEngine.recoverFromTranslog();
            assertEquals(maxSeqIDOnReplica, recoveringEngine.seqNoService().getMaxSeqNo());
            assertEquals(maxSeqIDOnReplica, recoveringEngine.seqNoService().getLocalCheckpoint());
            assertEquals(0, recoveringEngine.fillSeqNoGaps(3));
            assertEquals(maxSeqIDOnReplica, recoveringEngine.seqNoService().getMaxSeqNo());
            assertEquals(maxSeqIDOnReplica, recoveringEngine.seqNoService().getLocalCheckpoint());
        } finally {
            IOUtils.close(recoveringEngine);
        }
    }


    public void assertSameReader(Searcher left, Searcher right) {
        List<LeafReaderContext> leftLeaves = ElasticsearchDirectoryReader.unwrap(left.getDirectoryReader()).leaves();
        List<LeafReaderContext> rightLeaves = ElasticsearchDirectoryReader.unwrap(right.getDirectoryReader()).leaves();
        assertEquals(rightLeaves.size(), leftLeaves.size());
        for (int i = 0; i < leftLeaves.size(); i++) {
            assertSame(leftLeaves.get(i).reader(), rightLeaves.get(i).reader());
        }
    }

    public void assertNotSameReader(Searcher left, Searcher right) {
        List<LeafReaderContext> leftLeaves = ElasticsearchDirectoryReader.unwrap(left.getDirectoryReader()).leaves();
        List<LeafReaderContext> rightLeaves = ElasticsearchDirectoryReader.unwrap(right.getDirectoryReader()).leaves();
        if (rightLeaves.size() == leftLeaves.size()) {
            for (int i = 0; i < leftLeaves.size(); i++) {
                if (leftLeaves.get(i).reader() != rightLeaves.get(i).reader()) {
                    return; // all is well
                }
            }
            fail("readers are same");
        }
    }

    public void testRefreshScopedSearcher() throws IOException {
        try (Searcher getSearcher = engine.acquireSearcher("test", Engine.SearcherScope.INTERNAL);
                Searcher searchSearcher = engine.acquireSearcher("test", Engine.SearcherScope.EXTERNAL)){
            assertSameReader(getSearcher, searchSearcher);
        }
        for (int i = 0; i < 10; i++) {
            final String docId = Integer.toString(i);
            final ParsedDocument doc =
                testParsedDocument(docId, null, testDocumentWithTextField(), SOURCE, null);
            Engine.Index primaryResponse = indexForDoc(doc);
            engine.index(primaryResponse);
        }
        assertTrue(engine.refreshNeeded());
        engine.refresh("test", Engine.SearcherScope.INTERNAL);
        try (Searcher getSearcher = engine.acquireSearcher("test", Engine.SearcherScope.INTERNAL);
             Searcher searchSearcher = engine.acquireSearcher("test", Engine.SearcherScope.EXTERNAL)){
            assertEquals(10, getSearcher.reader().numDocs());
            assertEquals(0, searchSearcher.reader().numDocs());
            assertNotSameReader(getSearcher, searchSearcher);
        }
        engine.refresh("test", Engine.SearcherScope.EXTERNAL);

        try (Searcher getSearcher = engine.acquireSearcher("test", Engine.SearcherScope.INTERNAL);
             Searcher searchSearcher = engine.acquireSearcher("test", Engine.SearcherScope.EXTERNAL)){
            assertEquals(10, getSearcher.reader().numDocs());
            assertEquals(10, searchSearcher.reader().numDocs());
            assertSameReader(getSearcher, searchSearcher);
        }

        // now ensure external refreshes are reflected on the internal reader
        final String docId = Integer.toString(10);
        final ParsedDocument doc =
            testParsedDocument(docId, null, testDocumentWithTextField(), SOURCE, null);
        Engine.Index primaryResponse = indexForDoc(doc);
        engine.index(primaryResponse);

        engine.refresh("test", Engine.SearcherScope.EXTERNAL);

        try (Searcher getSearcher = engine.acquireSearcher("test", Engine.SearcherScope.INTERNAL);
             Searcher searchSearcher = engine.acquireSearcher("test", Engine.SearcherScope.EXTERNAL)){
            assertEquals(11, getSearcher.reader().numDocs());
            assertEquals(11, searchSearcher.reader().numDocs());
            assertSameReader(getSearcher, searchSearcher);
        }

        try (Searcher searcher = engine.acquireSearcher("test", Engine.SearcherScope.INTERNAL)){
            engine.refresh("test", Engine.SearcherScope.INTERNAL);
            try (Searcher nextSearcher = engine.acquireSearcher("test", Engine.SearcherScope.INTERNAL)){
                assertSame(searcher.searcher(), nextSearcher.searcher());
            }
        }

        try (Searcher searcher = engine.acquireSearcher("test", Engine.SearcherScope.EXTERNAL)){
            engine.refresh("test", Engine.SearcherScope.EXTERNAL);
            try (Searcher nextSearcher = engine.acquireSearcher("test", Engine.SearcherScope.EXTERNAL)){
                assertSame(searcher.searcher(), nextSearcher.searcher());
            }
        }
    }

    public void testSeqNoGenerator() throws IOException {
        engine.close();
        final long seqNo = randomIntBetween(Math.toIntExact(SequenceNumbers.NO_OPS_PERFORMED), Integer.MAX_VALUE);
        final BiFunction<EngineConfig, SeqNoStats, SequenceNumbersService> seqNoService = (config, seqNoStats) -> new SequenceNumbersService(
                config.getShardId(),
                config.getAllocationId(),
                config.getIndexSettings(),
                SequenceNumbers.NO_OPS_PERFORMED,
                SequenceNumbers.NO_OPS_PERFORMED,
                SequenceNumbers.UNASSIGNED_SEQ_NO);
        final AtomicLong seqNoGenerator = new AtomicLong(seqNo);
        try (Engine e = createEngine(defaultSettings, store, primaryTranslogDir, newMergePolicy(), null, seqNoService, (engine, operation) -> seqNoGenerator.getAndIncrement())) {
            final String id = "id";
            final Field uidField = new Field("_id", id, IdFieldMapper.Defaults.FIELD_TYPE);
            final String type = "type";
            final Field versionField = new NumericDocValuesField("_version", 0);
            final SeqNoFieldMapper.SequenceIDFields seqID = SeqNoFieldMapper.SequenceIDFields.emptySeqID();
            final ParseContext.Document document = new ParseContext.Document();
            document.add(uidField);
            document.add(versionField);
            document.add(seqID.seqNo);
            document.add(seqID.seqNoDocValue);
            document.add(seqID.primaryTerm);
            final BytesReference source = new BytesArray(new byte[]{1});
            final ParsedDocument parsedDocument = new ParsedDocument(
                    versionField,
                    seqID,
                    id,
                    type,
                    "routing",
                    Collections.singletonList(document),
                    source,
                    XContentType.JSON,
                    null);

            final Engine.Index index = new Engine.Index(
                    new Term("_id", parsedDocument.id()),
                    parsedDocument,
                    SequenceNumbers.UNASSIGNED_SEQ_NO,
                    (long) randomIntBetween(1, 8),
                    Versions.MATCH_ANY,
                    VersionType.INTERNAL,
                    Engine.Operation.Origin.PRIMARY,
                    System.currentTimeMillis(),
                    System.currentTimeMillis(),
                    randomBoolean());
            final Engine.IndexResult indexResult = e.index(index);
            assertThat(indexResult.getSeqNo(), equalTo(seqNo));
            assertThat(seqNoGenerator.get(), equalTo(seqNo + 1));

            final Engine.Delete delete = new Engine.Delete(
                    type,
                    id,
                    new Term("_id", parsedDocument.id()),
                    SequenceNumbers.UNASSIGNED_SEQ_NO,
                    (long) randomIntBetween(1, 8),
                    Versions.MATCH_ANY,
                    VersionType.INTERNAL,
                    Engine.Operation.Origin.PRIMARY,
                    System.currentTimeMillis());
            final Engine.DeleteResult deleteResult = e.delete(delete);
            assertThat(deleteResult.getSeqNo(), equalTo(seqNo + 1));
            assertThat(seqNoGenerator.get(), equalTo(seqNo + 2));
        }
    }

    public void testKeepTranslogAfterGlobalCheckpoint() throws Exception {
        IOUtils.close(engine, store);
        final AtomicLong globalCheckpoint = new AtomicLong(0);
        final BiFunction<EngineConfig, SeqNoStats, SequenceNumbersService> seqNoServiceSupplier = (config, seqNoStats) ->
            new SequenceNumbersService(
                config.getShardId(),
                config.getAllocationId(),
                config.getIndexSettings(),
                seqNoStats.getMaxSeqNo(),
                seqNoStats.getLocalCheckpoint(),
                seqNoStats.getGlobalCheckpoint()) {
                @Override
                public long getGlobalCheckpoint() {
                    return globalCheckpoint.get();
                }
            };

        final IndexSettings indexSettings = new IndexSettings(defaultSettings.getIndexMetaData(), defaultSettings.getNodeSettings(),
            defaultSettings.getScopedSettings());
        IndexMetaData.Builder builder = IndexMetaData.builder(indexSettings.getIndexMetaData())
            .settings(Settings.builder().put(indexSettings.getSettings())
                .put(IndexSettings.INDEX_TRANSLOG_RETENTION_AGE_SETTING.getKey(), randomFrom("-1", "100micros", "30m"))
                .put(IndexSettings.INDEX_TRANSLOG_RETENTION_SIZE_SETTING.getKey(), randomFrom("-1", "512b", "1gb")));
        indexSettings.updateIndexMetaData(builder.build());

        final Path translogPath = createTempDir();
        store = createStore();
        final EngineConfig engineConfig = config(indexSettings, store, translogPath, NoMergePolicy.INSTANCE, null);
        try (Engine engine = new InternalEngine(engineConfig, seqNoServiceSupplier) {
            @Override
            protected void commitIndexWriter(IndexWriter writer, Translog translog, String syncId) throws IOException {
                // Advance the global checkpoint during the flush to create a lag between a persisted global checkpoint in the translog
                // (this value is visible to the deletion policy) and an in memory global checkpoint in the SequenceNumbersService.
                if (rarely()) {
                    globalCheckpoint.set(randomLongBetween(globalCheckpoint.get(), seqNoService().getLocalCheckpoint()));
                }
                super.commitIndexWriter(writer, translog, syncId);
            }
        }){
            int numDocs = scaledRandomIntBetween(10, 100);
            for (int docId = 0; docId < numDocs; docId++) {
                ParseContext.Document document = testDocumentWithTextField();
                document.add(new Field(SourceFieldMapper.NAME, BytesReference.toBytes(B_1), SourceFieldMapper.Defaults.FIELD_TYPE));
                engine.index(indexForDoc(testParsedDocument(Integer.toString(docId), null, document, B_1, null)));
                if (frequently()) {
                    globalCheckpoint.set(randomLongBetween(globalCheckpoint.get(), engine.seqNoService().getLocalCheckpoint()));
                    engine.getTranslog().sync();
                }
                if (frequently()) {
                    final long lastSyncedGlobalCheckpoint = Translog.readGlobalCheckpoint(translogPath);
                    engine.flush(randomBoolean(), true);
                    final List<IndexCommit> commits = DirectoryReader.listCommits(store.directory());
                    // Keep only one safe commit as the oldest commit.
                    final IndexCommit safeCommit = commits.get(0);
                    assertThat(Long.parseLong(safeCommit.getUserData().get(SequenceNumbers.MAX_SEQ_NO)),
                        lessThanOrEqualTo(lastSyncedGlobalCheckpoint));
                    for (int i = 1; i < commits.size(); i++) {
                        assertThat(Long.parseLong(commits.get(i).getUserData().get(SequenceNumbers.MAX_SEQ_NO)),
                            greaterThan(lastSyncedGlobalCheckpoint));
                    }
                    // Make sure we keep all translog operations after the local checkpoint of the safe commit.
                    long localCheckpointFromSafeCommit = Long.parseLong(safeCommit.getUserData().get(SequenceNumbers.LOCAL_CHECKPOINT_KEY));
                    try (Translog.Snapshot snapshot = engine.getTranslog().newSnapshot()) {
                        assertThat(snapshot, SnapshotMatchers.containsSeqNoRange(localCheckpointFromSafeCommit + 1, docId));
                    }
                }
            }
        }
    }

    public void testConcurrentAppendUpdateAndRefresh() throws InterruptedException, IOException {
        int numDocs = scaledRandomIntBetween(100, 1000);
        CountDownLatch latch = new CountDownLatch(2);
        AtomicBoolean done = new AtomicBoolean(false);
        AtomicInteger numDeletes = new AtomicInteger();
        Thread thread = new Thread(() -> {
           try {
               latch.countDown();
               latch.await();
               for (int j = 0; j < numDocs; j++) {
                   String docID = Integer.toString(j);
                   ParsedDocument doc = testParsedDocument(docID, null, testDocumentWithTextField(),
                       new BytesArray("{}".getBytes(Charset.defaultCharset())), null);
                   Engine.Index operation = appendOnlyPrimary(doc, false, 1);
                   engine.index(operation);
                   if (rarely()) {
                       engine.delete(new Engine.Delete(operation.type(), operation.id(), operation.uid()));
                       numDeletes.incrementAndGet();
                   } else {
                       doc = testParsedDocument(docID, null, testDocumentWithTextField("updated"),
                           new BytesArray("{}".getBytes(Charset.defaultCharset())), null);
                       Engine.Index update = indexForDoc(doc);
                       engine.index(update);
                   }
               }
           } catch (Exception e) {
               throw new AssertionError(e);
           } finally {
               done.set(true);
           }
        });
        thread.start();
        latch.countDown();
        latch.await();
        while (done.get() == false) {
            engine.refresh("test", Engine.SearcherScope.INTERNAL);
        }
        thread.join();
        engine.refresh("test", Engine.SearcherScope.INTERNAL);
        try (Engine.Searcher searcher = engine.acquireSearcher("test", Engine.SearcherScope.INTERNAL)) {
            TopDocs search = searcher.searcher().search(new MatchAllDocsQuery(), searcher.reader().numDocs());
            for (int i = 0; i < search.scoreDocs.length; i++) {
                org.apache.lucene.document.Document luceneDoc = searcher.searcher().doc(search.scoreDocs[i].doc);
                assertEquals("updated", luceneDoc.get("value"));
            }
            int totalNumDocs = numDocs - numDeletes.get();
            assertEquals(totalNumDocs, searcher.reader().numDocs());
        }
    }
}<|MERGE_RESOLUTION|>--- conflicted
+++ resolved
@@ -1392,23 +1392,6 @@
         assertOpsOnReplica(ops, replicaEngine, true, logger);
     }
 
-<<<<<<< HEAD
-    public void testOutOfOrderDocsOnReplicaOldPrimary() throws IOException {
-        IndexSettings oldSettings = IndexSettingsModule.newIndexSettings("testOld", Settings.builder()
-            .put(IndexSettings.INDEX_GC_DELETES_SETTING.getKey(), "1h") // make sure this doesn't kick in on us
-            .put(EngineConfig.INDEX_CODEC_SETTING.getKey(), codecName)
-            .put(IndexMetaData.SETTING_VERSION_CREATED, Version.V_5_4_0)
-            .put(IndexSettings.INDEX_MAPPING_SINGLE_TYPE_SETTING_KEY, true)
-            .put(IndexSettings.MAX_REFRESH_LISTENERS_PER_SHARD.getKey(),
-                between(10, 10 * IndexSettings.MAX_REFRESH_LISTENERS_PER_SHARD.get(Settings.EMPTY)))
-            .build());
-
-        try (Store oldReplicaStore = createStore();
-             InternalEngine replicaEngine =
-                 createEngine(oldSettings, oldReplicaStore, createTempDir("translog-old-replica"), newMergePolicy())) {
-            final List<Engine.Operation> ops = generateSingleDocHistory(true, randomFrom(VersionType.INTERNAL, VersionType.EXTERNAL), true, 2, 2, 20);
-            assertOpsOnReplica(ops, replicaEngine, true, logger);
-=======
     private void assertOpsOnReplica(List<Engine.Operation> ops, InternalEngine replicaEngine, boolean shuffleOps) throws IOException {
         final Engine.Operation lastOp = ops.get(ops.size() - 1);
         final String lastFieldValue;
@@ -1471,7 +1454,6 @@
                 searcher.searcher().search(new TermQuery(new Term("value", lastFieldValue)), collector);
                 assertThat(collector.getTotalHits(), equalTo(1));
             }
->>>>>>> af3f6361
         }
     }
 
