/*
 * Licensed to Elasticsearch under one or more contributor
 * license agreements. See the NOTICE file distributed with
 * this work for additional information regarding copyright
 * ownership. Elasticsearch licenses this file to you under
 * the Apache License, Version 2.0 (the "License"); you may
 * not use this file except in compliance with the License.
 * You may obtain a copy of the License at
 *
 *    http://www.apache.org/licenses/LICENSE-2.0
 *
 * Unless required by applicable law or agreed to in writing,
 * software distributed under the License is distributed on an
 * "AS IS" BASIS, WITHOUT WARRANTIES OR CONDITIONS OF ANY
 * KIND, either express or implied.  See the License for the
 * specific language governing permissions and limitations
 * under the License.
 */

package org.elasticsearch.cluster.node;

import org.elasticsearch.Version;
import org.elasticsearch.common.Randomness;
import org.elasticsearch.common.Strings;
import org.elasticsearch.common.component.AbstractComponent;
import org.elasticsearch.common.inject.Inject;
import org.elasticsearch.common.settings.Setting;
import org.elasticsearch.common.settings.Setting.Property;
import org.elasticsearch.common.settings.Settings;
<<<<<<< HEAD
import org.elasticsearch.node.Node;
=======
import org.elasticsearch.common.transport.TransportAddress;
>>>>>>> 4ac4f3c8

import java.util.HashMap;
import java.util.List;
import java.util.Map;
import java.util.Random;
import java.util.concurrent.CopyOnWriteArrayList;

/**
 */
public class DiscoveryNodeService extends AbstractComponent {

    public static final Setting<Long> NODE_ID_SEED_SETTING =
            // don't use node.id.seed so it won't be seen as an attribute
            Setting.longSetting("node_id.seed", 0L, Long.MIN_VALUE, Property.NodeScope);
    private final List<CustomAttributesProvider> customAttributesProviders = new CopyOnWriteArrayList<>();
    private final Version version;

    @Inject
    public DiscoveryNodeService(Settings settings, Version version) {
        super(settings);
        this.version = version;
    }

    public static String generateNodeId(Settings settings) {
        Random random = Randomness.get(settings, NODE_ID_SEED_SETTING);
        return Strings.randomBase64UUID(random);
    }

    public DiscoveryNodeService addCustomAttributeProvider(CustomAttributesProvider customAttributesProvider) {
        customAttributesProviders.add(customAttributesProvider);
        return this;
    }

<<<<<<< HEAD
    public Map<String, String> buildAttributes() {
        Map<String, String> attributes = new HashMap<>(Node.NODE_ATTRIBUTES.get(this.settings).getAsMap());
=======
    public DiscoveryNode buildLocalNode(TransportAddress publishAddress) {
        Map<String, String> attributes = new HashMap<>(settings.getByPrefix("node.").getAsMap());
>>>>>>> 4ac4f3c8
        attributes.remove("name"); // name is extracted in other places
        if (attributes.containsKey("client")) {
            throw new IllegalArgumentException("node.client setting is no longer supported, use " + Node.NODE_MASTER_SETTING.getKey()
                + ", " + Node.NODE_DATA_SETTING.getKey() + " and " + Node.NODE_INGEST_SETTING.getKey() + " explicitly instead");
        }
        //nocommit why don't we remove master as well if it's true? and ingest?
        if (attributes.containsKey(DiscoveryNode.Role.DATA.getRoleName())) {
            if (attributes.get(DiscoveryNode.Role.DATA.getRoleName()).equals("true")) {
                attributes.remove(DiscoveryNode.Role.DATA.getRoleName());
            }
        }

        for (CustomAttributesProvider provider : customAttributesProviders) {
            try {
                Map<String, String> customAttributes = provider.buildAttributes();
                if (customAttributes != null) {
                    for (Map.Entry<String, String> entry : customAttributes.entrySet()) {
                        if (!attributes.containsKey(entry.getKey())) {
                            attributes.put(entry.getKey(), entry.getValue());
                        }
                    }
                }
            } catch (Exception e) {
                logger.warn("failed to build custom attributes from provider [{}]", e, provider);
            }
        }

        final String nodeId = generateNodeId(settings);
        return new DiscoveryNode(settings.get("node.name"), nodeId, publishAddress, attributes, version);
    }

    public interface CustomAttributesProvider {

        Map<String, String> buildAttributes();
    }
}<|MERGE_RESOLUTION|>--- conflicted
+++ resolved
@@ -27,11 +27,8 @@
 import org.elasticsearch.common.settings.Setting;
 import org.elasticsearch.common.settings.Setting.Property;
 import org.elasticsearch.common.settings.Settings;
-<<<<<<< HEAD
 import org.elasticsearch.node.Node;
-=======
 import org.elasticsearch.common.transport.TransportAddress;
->>>>>>> 4ac4f3c8
 
 import java.util.HashMap;
 import java.util.List;
@@ -65,13 +62,8 @@
         return this;
     }
 
-<<<<<<< HEAD
-    public Map<String, String> buildAttributes() {
+    public DiscoveryNode buildLocalNode(TransportAddress publishAddress) {
         Map<String, String> attributes = new HashMap<>(Node.NODE_ATTRIBUTES.get(this.settings).getAsMap());
-=======
-    public DiscoveryNode buildLocalNode(TransportAddress publishAddress) {
-        Map<String, String> attributes = new HashMap<>(settings.getByPrefix("node.").getAsMap());
->>>>>>> 4ac4f3c8
         attributes.remove("name"); // name is extracted in other places
         if (attributes.containsKey("client")) {
             throw new IllegalArgumentException("node.client setting is no longer supported, use " + Node.NODE_MASTER_SETTING.getKey()
