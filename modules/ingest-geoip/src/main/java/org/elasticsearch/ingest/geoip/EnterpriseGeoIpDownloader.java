/*
 * Copyright Elasticsearch B.V. and/or licensed to Elasticsearch B.V. under one
 * or more contributor license agreements. Licensed under the "Elastic License
 * 2.0", the "GNU Affero General Public License v3.0 only", and the "Server Side
 * Public License v 1"; you may not use this file except in compliance with, at
 * your election, the "Elastic License 2.0", the "GNU Affero General Public
 * License v3.0 only", or the "Server Side Public License, v 1".
 */

package org.elasticsearch.ingest.geoip;

import org.apache.logging.log4j.LogManager;
import org.apache.logging.log4j.Logger;
import org.elasticsearch.ExceptionsHelper;
import org.elasticsearch.action.ActionListener;
import org.elasticsearch.action.admin.indices.flush.FlushRequest;
import org.elasticsearch.action.admin.indices.refresh.RefreshRequest;
import org.elasticsearch.action.index.IndexRequest;
import org.elasticsearch.action.support.PlainActionFuture;
import org.elasticsearch.client.internal.Client;
import org.elasticsearch.cluster.block.ClusterBlockLevel;
import org.elasticsearch.cluster.service.ClusterService;
import org.elasticsearch.common.CheckedSupplier;
import org.elasticsearch.common.Strings;
import org.elasticsearch.common.hash.MessageDigests;
import org.elasticsearch.core.TimeValue;
import org.elasticsearch.core.Tuple;
import org.elasticsearch.index.query.BoolQueryBuilder;
import org.elasticsearch.index.query.MatchQueryBuilder;
import org.elasticsearch.index.query.RangeQueryBuilder;
import org.elasticsearch.index.reindex.DeleteByQueryAction;
import org.elasticsearch.index.reindex.DeleteByQueryRequest;
import org.elasticsearch.ingest.geoip.GeoIpTaskState.Metadata;
import org.elasticsearch.ingest.geoip.direct.DatabaseConfiguration;
import org.elasticsearch.ingest.geoip.direct.DatabaseConfigurationMetadata;
import org.elasticsearch.persistent.AllocatedPersistentTask;
import org.elasticsearch.persistent.PersistentTasksCustomMetadata.PersistentTask;
import org.elasticsearch.tasks.TaskId;
import org.elasticsearch.threadpool.Scheduler;
import org.elasticsearch.threadpool.ThreadPool;
import org.elasticsearch.xcontent.XContentType;

import java.io.Closeable;
import java.io.IOException;
import java.io.InputStream;
import java.nio.charset.StandardCharsets;
import java.security.MessageDigest;
import java.util.Arrays;
import java.util.Collection;
import java.util.List;
import java.util.Map;
import java.util.Objects;
import java.util.Set;
import java.util.function.Function;
import java.util.function.Supplier;
import java.util.regex.Pattern;
import java.util.stream.Collectors;

import static org.elasticsearch.ingest.geoip.EnterpriseGeoIpDownloaderTaskExecutor.MAXMIND_SETTINGS_PREFIX;

/**
 * Main component responsible for downloading new GeoIP databases.
 * New databases are downloaded in chunks and stored in .geoip_databases index
 * Downloads are verified against MD5 checksum provided by the server
 * Current state of all stored databases is stored in cluster state in persistent task state
 */
public class EnterpriseGeoIpDownloader extends AllocatedPersistentTask {

    private static final Logger logger = LogManager.getLogger(EnterpriseGeoIpDownloader.class);

    // a sha256 checksum followed by two spaces followed by an (ignored) file name
    private static final Pattern SHA256_CHECKSUM_PATTERN = Pattern.compile("(\\w{64})\\s\\s(.*)");

    // for overriding in tests
    static String DEFAULT_MAXMIND_ENDPOINT = System.getProperty(
        MAXMIND_SETTINGS_PREFIX + "endpoint.default", //
        "https://download.maxmind.com/geoip/databases"
    );
    // n.b. a future enhancement might be to allow for a MAXMIND_ENDPOINT_SETTING, but
    // at the moment this is an unsupported system property for use in tests (only)

    static final String DATABASES_INDEX = ".geoip_databases";
    static final int MAX_CHUNK_SIZE = 1024 * 1024;

    private final Client client;
    private final HttpClient httpClient;
    private final ClusterService clusterService;
    private final ThreadPool threadPool;

    // visible for testing
    protected volatile EnterpriseGeoIpTaskState state;
    private volatile Scheduler.ScheduledCancellable scheduled;
    private final Supplier<TimeValue> pollIntervalSupplier;
    private final Function<String, char[]> tokenProvider;

    EnterpriseGeoIpDownloader(
        Client client,
        HttpClient httpClient,
        ClusterService clusterService,
        ThreadPool threadPool,
        long id,
        String type,
        String action,
        String description,
        TaskId parentTask,
        Map<String, String> headers,
        Supplier<TimeValue> pollIntervalSupplier,
        Function<String, char[]> tokenProvider
    ) {
        super(id, type, action, description, parentTask, headers);
        this.client = client;
        this.httpClient = httpClient;
        this.clusterService = clusterService;
        this.threadPool = threadPool;
        this.pollIntervalSupplier = pollIntervalSupplier;
        this.tokenProvider = tokenProvider;
    }

    void setState(EnterpriseGeoIpTaskState state) {
        // this is for injecting the state in GeoIpDownloaderTaskExecutor#nodeOperation just after the task instance has been created
        // by the PersistentTasksNodeService -- since the GeoIpDownloader is newly created, the state will be null, and the passed-in
        // state cannot be null
        assert this.state == null
            : "setState() cannot be called when state is already non-null. This most likely happened because setState() was called twice";
        assert state != null : "Should never call setState with a null state. Pass an EnterpriseGeoIpTaskState.EMPTY instead.";
        this.state = state;
    }

    // visible for testing
    void updateDatabases() throws IOException {
        var clusterState = clusterService.state();
        var geoipIndex = clusterState.getMetadata().getProject().getIndicesLookup().get(EnterpriseGeoIpDownloader.DATABASES_INDEX);
        if (geoipIndex != null) {
            logger.trace("the geoip index [{}] exists", EnterpriseGeoIpDownloader.DATABASES_INDEX);
            if (clusterState.getRoutingTable().index(geoipIndex.getWriteIndex()).allPrimaryShardsActive() == false) {
                logger.debug("not updating databases because not all primary shards of [{}] index are active yet", DATABASES_INDEX);
                return;
            }
            var blockException = clusterState.blocks().indexBlockedException(ClusterBlockLevel.WRITE, geoipIndex.getWriteIndex().getName());
            if (blockException != null) {
                throw blockException;
            }
        }

<<<<<<< HEAD
        logger.trace("Updating geoip databases");
        IngestGeoIpMetadata geoIpMeta = clusterState.metadata().getProject().custom(IngestGeoIpMetadata.TYPE, IngestGeoIpMetadata.EMPTY);
=======
        logger.trace("Updating databases");
        IngestGeoIpMetadata geoIpMeta = clusterState.metadata().custom(IngestGeoIpMetadata.TYPE, IngestGeoIpMetadata.EMPTY);
>>>>>>> 4d6c3cac

        // if there are entries in the cs that aren't in the persistent task state,
        // then download those (only)
        // ---
        // if there are in the persistent task state, that aren't in the cluster state
        // then nuke those (only)
        // ---
        // else, just download everything
        boolean addedSomething = false;
        {
            Set<String> existingDatabaseNames = state.getDatabases().keySet();
            for (Map.Entry<String, DatabaseConfigurationMetadata> entry : geoIpMeta.getDatabases().entrySet()) {
                final String id = entry.getKey();
                DatabaseConfiguration database = entry.getValue().database();
                if (existingDatabaseNames.contains(database.name() + ".mmdb") == false) {
                    logger.debug("A new database appeared [{}]", database.name());
                    if (processDatabase(id, database)) {
                        addedSomething = true;
                    }
                }
            }
        }

        boolean droppedSomething = false;
        {
            // rip anything out of the task state that doesn't match what's in the cluster state,
            // that is, if there's no longer an entry for a database in the repository,
            // then drop it from the task state, too
            Set<String> databases = geoIpMeta.getDatabases()
                .values()
                .stream()
                .map(c -> c.database().name() + ".mmdb")
                .collect(Collectors.toSet());
            EnterpriseGeoIpTaskState _state = state;
            Collection<Tuple<String, Metadata>> metas = _state.getDatabases()
                .entrySet()
                .stream()
                .map(entry -> Tuple.tuple(entry.getKey(), entry.getValue()))
                .toList();
            for (Tuple<String, Metadata> metaTuple : metas) {
                String name = metaTuple.v1();
                Metadata meta = metaTuple.v2();
                if (databases.contains(name) == false) {
                    logger.debug("Dropping [{}], databases was {}", name, databases);
                    _state = _state.remove(name);
                    deleteOldChunks(name, meta.lastChunk() + 1);
                    droppedSomething = true;
                }
            }
            if (droppedSomething) {
                state = _state;
                updateTaskState();
            }
        }

        if (addedSomething == false && droppedSomething == false) {
            RuntimeException accumulator = null;
            for (Map.Entry<String, DatabaseConfigurationMetadata> entry : geoIpMeta.getDatabases().entrySet()) {
                final String id = entry.getKey();
                DatabaseConfiguration database = entry.getValue().database();
                try {
                    processDatabase(id, database);
                } catch (Exception e) {
                    accumulator = ExceptionsHelper.useOrSuppress(accumulator, ExceptionsHelper.convertToRuntime(e));
                }
            }
            if (accumulator != null) {
                throw accumulator;
            }
        }
    }

    /**
     * This method fetches the checksum and database for the given database from the Maxmind endpoint, then indexes that database
     * file into the .geoip_databases Elasticsearch index, deleting any old versions of the database from the index if they exist.
     * If the computed checksum does not match the expected checksum, an error will be logged and the database will not be put into
     * the Elasticsearch index.
     * <p>
     * As an implementation detail, this method retrieves the checksum of the database to download and then invokes
     * {@link EnterpriseGeoIpDownloader#processDatabase(String, Checksum, CheckedSupplier)} with that checksum,
     * deferring to that method to actually download and process the database file itself.
     *
     * @param id The identifier for this database (just for logging purposes)
     * @param database The database to be downloaded and indexed into an Elasticsearch index
     * @return true if the file was processed, false if the file wasn't processed (for example if credentials haven't been configured)
     * @throws IOException If there is an error fetching the checksum or database file
     */
    boolean processDatabase(String id, DatabaseConfiguration database) throws IOException {
        final String name = database.name();
        logger.debug("Processing database [{}] for configuration [{}]", name, database.id());

        try (ProviderDownload downloader = downloaderFor(database)) {
            if (downloader.validCredentials()) {
                // the name that comes from the enterprise downloader cluster state doesn't include the .mmdb extension,
                // but the downloading and indexing of database code expects it to be there, so we add it on here before continuing
                final String fileName = name + ".mmdb";
                processDatabase(fileName, downloader.checksum(), downloader.download());
                return true;
            } else {
                logger.warn("No credentials found to download database [{}], skipping download...", id);
                return false;
            }
        }
    }

    /**
     * This method fetches the database file for the given database from the passed-in source, then indexes that database
     * file into the .geoip_databases Elasticsearch index, deleting any old versions of the database from the index if they exist.
     *
     * @param name The name of the database to be downloaded and indexed into an Elasticsearch index
     * @param checksum The checksum to compare to the computed checksum of the downloaded file
     * @param source The supplier of an InputStream that will actually download the file
     */
    private void processDatabase(final String name, final Checksum checksum, final CheckedSupplier<InputStream, IOException> source) {
        Metadata metadata = state.getDatabases().getOrDefault(name, Metadata.EMPTY);
        if (checksum.matches(metadata)) {
            updateTimestamp(name, metadata);
            return;
        }
        logger.debug("downloading database [{}]", name);
        long start = System.currentTimeMillis();
        try (InputStream is = source.get()) {
            int firstChunk = metadata.lastChunk() + 1; // if there is no metadata, then Metadata.EMPTY + 1 = 0
            Tuple<Integer, String> tuple = indexChunks(name, is, firstChunk, checksum, start);
            int lastChunk = tuple.v1();
            String md5 = tuple.v2(); // the md5 of the bytes as they passed through indexChunks
            if (lastChunk > firstChunk) {
                // if there is a sha256 for this download, then record it (otherwise record null for it, which is also fine)
                String sha256 = checksum.type == Checksum.Type.SHA256 ? checksum.checksum : null;
                state = state.put(name, new Metadata(start, firstChunk, lastChunk - 1, md5, start, sha256));
                updateTaskState();
                logger.info("successfully downloaded database [{}]", name);
                deleteOldChunks(name, firstChunk);
            }
        } catch (Exception e) {
            logger.error(() -> "error downloading database [" + name + "]", e);
        }
    }

    // visible for testing
    void deleteOldChunks(String name, int firstChunk) {
        BoolQueryBuilder queryBuilder = new BoolQueryBuilder().filter(new MatchQueryBuilder("name", name))
            .filter(new RangeQueryBuilder("chunk").to(firstChunk, false));
        DeleteByQueryRequest request = new DeleteByQueryRequest();
        request.indices(DATABASES_INDEX);
        request.setQuery(queryBuilder);
        client.execute(
            DeleteByQueryAction.INSTANCE,
            request,
            ActionListener.wrap(r -> {}, e -> logger.warn("could not delete old chunks for database [" + name + "]", e))
        );
    }

    // visible for testing
    protected void updateTimestamp(String name, Metadata old) {
        logger.debug("database [{}] is up to date, updated timestamp", name);
        state = state.put(
            name,
            new Metadata(old.lastUpdate(), old.firstChunk(), old.lastChunk(), old.md5(), System.currentTimeMillis(), old.sha256())
        );
        updateTaskState();
    }

    void updateTaskState() {
        PlainActionFuture<PersistentTask<?>> future = new PlainActionFuture<>();
        updatePersistentTaskState(state, future);
        state = ((EnterpriseGeoIpTaskState) future.actionGet().getState());
    }

    // visible for testing
    Tuple<Integer, String> indexChunks(String name, InputStream is, int chunk, final Checksum checksum, long timestamp) throws IOException {
        // we have to calculate and return md5 sums as a matter of course (see actualMd5 being return below),
        // but we don't have to do it *twice* -- so if the passed-in checksum is also md5, then we'll get null here
        MessageDigest md5 = MessageDigests.md5();
        MessageDigest digest = checksum.digest(); // this returns null for md5
        for (byte[] buf = getChunk(is); buf.length != 0; buf = getChunk(is)) {
            md5.update(buf);
            if (digest != null) {
                digest.update(buf);
            }
            IndexRequest indexRequest = new IndexRequest(DATABASES_INDEX).id(name + "_" + chunk + "_" + timestamp)
                .create(true)
                .source(XContentType.SMILE, "name", name, "chunk", chunk, "data", buf);
            client.index(indexRequest).actionGet();
            chunk++;
        }

        // May take some time before automatic flush kicks in:
        // (otherwise the translog will contain large documents for some time without good reason)
        FlushRequest flushRequest = new FlushRequest(DATABASES_INDEX);
        client.admin().indices().flush(flushRequest).actionGet();
        // Ensure that the chunk documents are visible:
        RefreshRequest refreshRequest = new RefreshRequest(DATABASES_INDEX);
        client.admin().indices().refresh(refreshRequest).actionGet();

        String actualMd5 = MessageDigests.toHexString(md5.digest());
        String actualChecksum = digest == null ? actualMd5 : MessageDigests.toHexString(digest.digest());
        String expectedChecksum = checksum.checksum;
        if (Objects.equals(expectedChecksum, actualChecksum) == false) {
            throw new IOException("checksum mismatch, expected [" + expectedChecksum + "], actual [" + actualChecksum + "]");
        }
        return Tuple.tuple(chunk, actualMd5);
    }

    // visible for testing
    static byte[] getChunk(InputStream is) throws IOException {
        byte[] buf = new byte[MAX_CHUNK_SIZE];
        int chunkSize = 0;
        while (chunkSize < MAX_CHUNK_SIZE) {
            int read = is.read(buf, chunkSize, MAX_CHUNK_SIZE - chunkSize);
            if (read == -1) {
                break;
            }
            chunkSize += read;
        }
        if (chunkSize < MAX_CHUNK_SIZE) {
            buf = Arrays.copyOf(buf, chunkSize);
        }
        return buf;
    }

    /**
     * Downloads the geoip databases now, and schedules them to be downloaded again after pollInterval.
     */
    synchronized void runDownloader() {
        // by the time we reach here, the state will never be null
        assert this.state != null : "this.setState() is null. You need to call setState() before calling runDownloader()";

        // there's a race condition between here and requestReschedule. originally this scheduleNextRun call was at the end of this
        // block, but remember that updateDatabases can take seconds to run (it's downloading bytes from the internet), and so during the
        // very first run there would be no future run scheduled to reschedule in requestReschedule. which meant that if you went from zero
        // to N(>=2) databases in quick succession, then all but the first database wouldn't necessarily get downloaded, because the
        // requestReschedule call in the EnterpriseGeoIpDownloaderTaskExecutor's clusterChanged wouldn't have a scheduled future run to
        // reschedule. scheduling the next run at the beginning of this run means that there's a much smaller window (milliseconds?, rather
        // than seconds) in which such a race could occur. technically there's a window here, still, but i think it's _greatly_ reduced.
        scheduleNextRun(pollIntervalSupplier.get());
        // TODO regardless of the above comment, i like the idea of checking the lowest last-checked time and then running the math to get
        // to the next interval from then -- maybe that's a neat future enhancement to add

        if (isCancelled() || isCompleted()) {
            return;
        }
        try {
            updateDatabases(); // n.b. this downloads bytes from the internet, it can take a while
        } catch (Exception e) {
            logger.error("exception during databases update", e);
        }
        try {
            cleanDatabases();
        } catch (Exception e) {
            logger.error("exception during databases cleanup", e);
        }
    }

    /**
     * This method requests that the downloader be rescheduled to run immediately (presumably because a dynamic property supplied by
     * pollIntervalSupplier or eagerDownloadSupplier has changed, or a pipeline with a geoip processor has been added). This method does
     * nothing if this task is cancelled, completed, or has not yet been scheduled to run for the first time. It cancels any existing
     * scheduled run.
     */
    public void requestReschedule() {
        if (isCancelled() || isCompleted()) {
            return;
        }
        if (scheduled != null && scheduled.cancel()) {
            scheduleNextRun(TimeValue.ZERO);
        }
    }

    private void cleanDatabases() {
        List<Tuple<String, Metadata>> expiredDatabases = state.getDatabases()
            .entrySet()
            .stream()
            .filter(e -> e.getValue().isNewEnough(clusterService.state().metadata().settings()) == false)
            .map(entry -> Tuple.tuple(entry.getKey(), entry.getValue()))
            .toList();
        expiredDatabases.forEach(e -> {
            String name = e.v1();
            Metadata meta = e.v2();
            deleteOldChunks(name, meta.lastChunk() + 1);
            state = state.put(name, new Metadata(meta.lastUpdate(), meta.firstChunk(), meta.lastChunk(), meta.md5(), meta.lastCheck() - 1));
            updateTaskState();
        });
    }

    @Override
    protected void onCancelled() {
        if (scheduled != null) {
            scheduled.cancel();
        }
        markAsCompleted();
    }

    private void scheduleNextRun(TimeValue time) {
        if (threadPool.scheduler().isShutdown() == false) {
            scheduled = threadPool.schedule(this::runDownloader, time, threadPool.generic());
        }
    }

    private ProviderDownload downloaderFor(DatabaseConfiguration database) {
        return new MaxmindDownload(database.name(), database.maxmind());
    }

    class MaxmindDownload implements ProviderDownload {

        final String name;
        final DatabaseConfiguration.Maxmind maxmind;
        HttpClient.PasswordAuthenticationHolder auth;

        MaxmindDownload(String name, DatabaseConfiguration.Maxmind maxmind) {
            this.name = name;
            this.maxmind = maxmind;
            this.auth = buildCredentials();
        }

        @Override
        public HttpClient.PasswordAuthenticationHolder buildCredentials() {
            // if the username is missing, empty, or blank, return null as 'no auth'
            final String username = maxmind.accountId();
            if (username == null || username.isEmpty() || username.isBlank()) {
                return null;
            }

            // likewise if the password chars array is missing or empty, return null as 'no auth'
            final char[] passwordChars = tokenProvider.apply("maxmind");
            if (passwordChars == null || passwordChars.length == 0) {
                return null;
            }

            return new HttpClient.PasswordAuthenticationHolder(username, passwordChars);
        }

        @Override
        public boolean validCredentials() {
            return auth.get() != null;
        }

        @Override
        public String url(String suffix) {
            String endpointPattern = DEFAULT_MAXMIND_ENDPOINT;
            if (endpointPattern.contains("%")) {
                throw new IllegalArgumentException("Invalid endpoint [" + endpointPattern + "]");
            }
            if (endpointPattern.endsWith("/") == false) {
                endpointPattern += "/";
            }
            endpointPattern += "%s/download?suffix=%s";

            // at this point the pattern looks like this (in the default case):
            // https://download.maxmind.com/geoip/databases/%s/download?suffix=%s

            return Strings.format(endpointPattern, name, suffix);
        }

        @Override
        public Checksum checksum() throws IOException {
            final String sha256Url = this.url("tar.gz.sha256");
            var result = new String(httpClient.getBytes(auth.get(), sha256Url), StandardCharsets.UTF_8).trim(); // throws if the auth is bad
            var matcher = SHA256_CHECKSUM_PATTERN.matcher(result);
            boolean match = matcher.matches();
            if (match == false) {
                throw new RuntimeException("Unexpected sha256 response from [" + sha256Url + "]");
            }
            final String sha256 = matcher.group(1);
            return Checksum.sha256(sha256);
        }

        @Override
        public CheckedSupplier<InputStream, IOException> download() {
            final String tgzUrl = this.url("tar.gz");
            return () -> httpClient.get(auth.get(), tgzUrl);
        }

        @Override
        public void close() throws IOException {
            auth.close();
        }
    }

    interface ProviderDownload extends Closeable {
        // note: buildCredentials and url are inherently just implementation details of checksum() and download(),
        // but it's useful to have unit tests for this logic and to keep it separate
        HttpClient.PasswordAuthenticationHolder buildCredentials();

        String url(String suffix);

        boolean validCredentials();

        Checksum checksum() throws IOException;

        CheckedSupplier<InputStream, IOException> download();

        @Override
        void close() throws IOException;
    }

    record Checksum(Type type, String checksum) {

        // use the static factory methods, though, rather than this
        public Checksum {
            Objects.requireNonNull(type);
            Objects.requireNonNull(checksum);
        }

        static Checksum md5(String checksum) {
            return new Checksum(Type.MD5, checksum);
        }

        static Checksum sha256(String checksum) {
            return new Checksum(Type.SHA256, checksum);
        }

        enum Type {
            MD5,
            SHA256
        }

        MessageDigest digest() {
            return switch (type) {
                case MD5 -> null; // a leaky implementation detail, we don't need to calculate two md5s
                case SHA256 -> MessageDigests.sha256();
            };
        }

        boolean matches(Metadata metadata) {
            return switch (type) {
                case MD5 -> checksum.equals(metadata.md5());
                case SHA256 -> checksum.equals(metadata.sha256());
            };
        }
    }
}<|MERGE_RESOLUTION|>--- conflicted
+++ resolved
@@ -142,13 +142,8 @@
             }
         }
 
-<<<<<<< HEAD
-        logger.trace("Updating geoip databases");
+        logger.trace("Updating databases");
         IngestGeoIpMetadata geoIpMeta = clusterState.metadata().getProject().custom(IngestGeoIpMetadata.TYPE, IngestGeoIpMetadata.EMPTY);
-=======
-        logger.trace("Updating databases");
-        IngestGeoIpMetadata geoIpMeta = clusterState.metadata().custom(IngestGeoIpMetadata.TYPE, IngestGeoIpMetadata.EMPTY);
->>>>>>> 4d6c3cac
 
         // if there are entries in the cs that aren't in the persistent task state,
         // then download those (only)
