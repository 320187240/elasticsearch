--- conflicted
+++ resolved
@@ -931,26 +931,20 @@
             return Void.TYPE;
         }).when(client).get(any(GetRequest.class), anyActionListener());
 
-<<<<<<< HEAD
-        final IndexState projectMainIndex = securityMainIndex.forCurrentProject();
-        when(projectMainIndex.isAvailable(SecurityIndexManager.Availability.PRIMARY_SHARDS)).thenReturn(false);
-        when(projectMainIndex.indexExists()).thenReturn(false);
-
-        IndexState projectIndex = securityTokensIndex.forCurrentProject();
-=======
         final SecurityIndexManager tokensIndex;
         if (pre72OldNode != null) {
             tokensIndex = securityMainIndex;
-            when(securityTokensIndex.isAvailable(SecurityIndexManager.Availability.PRIMARY_SHARDS)).thenReturn(false);
-            when(securityTokensIndex.indexExists()).thenReturn(false);
-            when(securityTokensIndex.defensiveCopy()).thenReturn(securityTokensIndex);
+            final IndexState projectTokenIndex = securityTokensIndex.forCurrentProject();
+            when(projectTokenIndex.isAvailable(SecurityIndexManager.Availability.PRIMARY_SHARDS)).thenReturn(false);
+            when(projectTokenIndex.indexExists()).thenReturn(false);
         } else {
             tokensIndex = securityTokensIndex;
-            when(securityMainIndex.isAvailable(SecurityIndexManager.Availability.PRIMARY_SHARDS)).thenReturn(false);
-            when(securityMainIndex.indexExists()).thenReturn(false);
-            when(securityMainIndex.defensiveCopy()).thenReturn(securityMainIndex);
-        }
->>>>>>> 78bd9ec6
+            final IndexState projectMainIndex = securityMainIndex.forCurrentProject();
+            when(projectMainIndex.isAvailable(SecurityIndexManager.Availability.PRIMARY_SHARDS)).thenReturn(false);
+            when(projectMainIndex.indexExists()).thenReturn(false);
+        }
+
+        IndexState projectIndex = tokensIndex.forCurrentProject();
         try (ThreadContext.StoredContext ignore = requestContext.newStoredContextPreservingResponseHeaders()) {
             PlainActionFuture<UserToken> future = new PlainActionFuture<>();
             final SecureString bearerToken3 = Authenticator.extractBearerTokenFromHeader(requestContext);
