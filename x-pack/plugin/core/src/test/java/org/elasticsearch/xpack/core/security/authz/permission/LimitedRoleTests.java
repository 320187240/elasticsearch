/*
 * Copyright Elasticsearch B.V. and/or licensed to Elasticsearch B.V. under one
 * or more contributor license agreements. Licensed under the Elastic License
 * 2.0; you may not use this file except in compliance with the Elastic License
 * 2.0.
 */

package org.elasticsearch.xpack.core.security.authz.permission;

import org.apache.lucene.util.automaton.Automaton;
import org.elasticsearch.TransportVersion;
import org.elasticsearch.action.admin.indices.create.TransportCreateIndexAction;
import org.elasticsearch.action.admin.indices.delete.TransportDeleteIndexAction;
import org.elasticsearch.action.bulk.TransportBulkAction;
import org.elasticsearch.action.search.TransportSearchAction;
import org.elasticsearch.cluster.metadata.AliasMetadata;
import org.elasticsearch.cluster.metadata.IndexAbstraction;
import org.elasticsearch.cluster.metadata.IndexMetadata;
import org.elasticsearch.cluster.metadata.Metadata;
import org.elasticsearch.common.Strings;
import org.elasticsearch.common.bytes.BytesArray;
import org.elasticsearch.common.bytes.BytesReference;
import org.elasticsearch.common.settings.Settings;
import org.elasticsearch.common.util.set.Sets;
import org.elasticsearch.index.IndexVersion;
import org.elasticsearch.test.ESTestCase;
import org.elasticsearch.transport.TransportRequest;
import org.elasticsearch.xpack.core.security.authc.Authentication;
import org.elasticsearch.xpack.core.security.authc.AuthenticationTestHelper;
import org.elasticsearch.xpack.core.security.authz.RestrictedIndices;
import org.elasticsearch.xpack.core.security.authz.RoleDescriptor;
import org.elasticsearch.xpack.core.security.authz.RoleDescriptor.IndicesPrivileges;
import org.elasticsearch.xpack.core.security.authz.RoleDescriptorsIntersection;
import org.elasticsearch.xpack.core.security.authz.accesscontrol.IndicesAccessControl;
import org.elasticsearch.xpack.core.security.authz.privilege.ApplicationPrivilege;
import org.elasticsearch.xpack.core.security.authz.privilege.ApplicationPrivilegeDescriptor;
import org.elasticsearch.xpack.core.security.authz.privilege.ApplicationPrivilegeTests;
import org.elasticsearch.xpack.core.security.authz.privilege.ClusterPrivilegeResolver;
import org.elasticsearch.xpack.core.security.authz.privilege.IndexPrivilege;
import org.elasticsearch.xpack.core.security.authz.restriction.Workflow;
import org.elasticsearch.xpack.core.security.authz.restriction.WorkflowResolver;
import org.elasticsearch.xpack.core.security.support.Automatons;
import org.junit.Before;

import java.util.ArrayList;
import java.util.Collection;
import java.util.Collections;
import java.util.List;
import java.util.Map;
import java.util.Set;
import java.util.function.Predicate;

import static org.hamcrest.Matchers.containsString;
import static org.hamcrest.Matchers.equalTo;
import static org.hamcrest.Matchers.is;
import static org.hamcrest.Matchers.notNullValue;
import static org.hamcrest.Matchers.nullValue;
import static org.hamcrest.Matchers.sameInstance;
import static org.mockito.Mockito.mock;
import static org.mockito.Mockito.when;

public class LimitedRoleTests extends ESTestCase {

    private static final RestrictedIndices EMPTY_RESTRICTED_INDICES = new RestrictedIndices(Automatons.EMPTY);

    List<ApplicationPrivilegeDescriptor> applicationPrivilegeDescriptors;

    @Before
    public void setup() {
        applicationPrivilegeDescriptors = new ArrayList<>();
    }

    public void testRoleConstructorWithLimitedRole() {
        Role fromRole = Role.builder(EMPTY_RESTRICTED_INDICES, "a-role").build();
        Role limitedByRole = Role.builder(EMPTY_RESTRICTED_INDICES, "limited-role").build();
        Role role = fromRole.limitedBy(limitedByRole);
        assertNotNull(role);
        assertThat(role.names(), is(limitedByRole.names()));

        NullPointerException npe = expectThrows(NullPointerException.class, () -> fromRole.limitedBy(null));
        assertThat(npe.getMessage(), containsString("limited by role is required to create limited role"));
    }

    public void testGetRoleDescriptorsIntersectionForRemoteCluster() {
        String remoteClusterPrefix = randomAlphaOfLengthBetween(6, 8);
        String remoteClusterSuffix = randomAlphaOfLength(1);
        String remoteClusterAlias = remoteClusterPrefix + "-" + remoteClusterSuffix;
        String[] baseGrantedFields = new String[] { randomAlphaOfLength(5) };
        FieldPermissions baseFieldPermissions = randomFlsPermissions(baseGrantedFields);
        Set<BytesReference> baseQuery = randomDlsQuery();
        IndexPrivilege basePrivilege = randomIndexPrivilege();
        boolean baseAllowRestrictedIndices = randomBoolean();
        String[] baseIndices = randomList(1, 3, () -> randomAlphaOfLengthBetween(4, 6)).stream()
            .sorted() // sorted so we can simplify assertions
            .toArray(String[]::new);

        Role baseRole = Role.builder(EMPTY_RESTRICTED_INDICES, "base-role")
            .addRemoteIndicesGroup(
                Set.of(remoteClusterAlias),
                baseFieldPermissions,
                baseQuery,
                basePrivilege,
                baseAllowRestrictedIndices,
                baseIndices
            )
            // This privilege should be ignored (wrong alias)
            .addRemoteIndicesGroup(
                Set.of(randomAlphaOfLength(3)),
                randomFlsPermissions(),
                randomDlsQuery(),
                randomIndexPrivilege(),
                randomBoolean(),
                randomAlphaOfLengthBetween(4, 6)
            )
            .addRemoteClusterPermissions(
                new RemoteClusterPermissions().addGroup(
                    new RemoteClusterPermissionGroup(
                        RemoteClusterPermissions.getSupportedRemoteClusterPermissions().toArray(new String[0]),
                        new String[] { remoteClusterAlias }
                    )
                )
                    // this group should be ignored (wrong alias)
                    .addGroup(
                        new RemoteClusterPermissionGroup(
                            RemoteClusterPermissions.getSupportedRemoteClusterPermissions().toArray(new String[0]),
                            new String[] { randomAlphaOfLength(3) }
                        )
                    )
            )
            .build();

        String[] limitedGrantedFields = new String[] { randomAlphaOfLength(5) };
        FieldPermissions limitedFieldPermissions = randomFlsPermissions(limitedGrantedFields);
        Set<BytesReference> limitedQuery = randomDlsQuery();
        IndexPrivilege limitedPrivilege = randomIndexPrivilege();
        boolean limitedAllowRestrictedIndices = randomBoolean();
        String[] limitedIndices = randomList(1, 3, () -> randomAlphaOfLengthBetween(4, 6)).stream()
            .sorted() // sorted so we can simplify assertions
            .toArray(String[]::new);

        Set<String> altAliases = Set.of(remoteClusterPrefix + "-*", randomAlphaOfLength(4));
        Role limitedByRole = Role.builder(EMPTY_RESTRICTED_INDICES, "limited-role")
            .addRemoteIndicesGroup(
                altAliases,
                limitedFieldPermissions,
                limitedQuery,
                limitedPrivilege,
                limitedAllowRestrictedIndices,
                limitedIndices
            )
            // This privilege should be ignored (wrong alias)
            .addRemoteIndicesGroup(
                Set.of(randomAlphaOfLength(4)),
                randomFlsPermissions(),
                randomDlsQuery(),
                randomIndexPrivilege(),
                randomBoolean(),
                randomAlphaOfLength(9)
            )
            .addRemoteClusterPermissions(
                new RemoteClusterPermissions().addGroup(
                    new RemoteClusterPermissionGroup(
                        RemoteClusterPermissions.getSupportedRemoteClusterPermissions().toArray(new String[0]),
                        altAliases.toArray(new String[0])
                    )
                )
                    // this group should be ignored (wrong alias)
                    .addGroup(
                        new RemoteClusterPermissionGroup(
                            RemoteClusterPermissions.getSupportedRemoteClusterPermissions().toArray(new String[0]),
                            new String[] { randomAlphaOfLength(4) }
                        )
                    )
            )
            .build();

        Role role = baseRole.limitedBy(limitedByRole);
        RoleDescriptorsIntersection expected = new RoleDescriptorsIntersection(
            List.of(
                Set.of(
                    new RoleDescriptor(
                        Role.REMOTE_USER_ROLE_NAME,
                        RemoteClusterPermissions.getSupportedRemoteClusterPermissions().toArray(new String[0]),
                        new IndicesPrivileges[] {
                            RoleDescriptor.IndicesPrivileges.builder()
                                .privileges(basePrivilege.name())
                                .indices(baseIndices)
                                .allowRestrictedIndices(baseAllowRestrictedIndices)
                                .query(baseQuery != null ? baseQuery.stream().findFirst().orElse(null) : null)
                                .grantedFields(baseFieldPermissions != FieldPermissions.DEFAULT ? baseGrantedFields : null)
                                .build() },
                        null,
                        null,
                        null,
                        null,
                        null
                    )
                ),
                Set.of(
                    new RoleDescriptor(
                        Role.REMOTE_USER_ROLE_NAME,
                        RemoteClusterPermissions.getSupportedRemoteClusterPermissions().toArray(new String[0]),
                        new IndicesPrivileges[] {
                            RoleDescriptor.IndicesPrivileges.builder()
                                .privileges(limitedPrivilege.name())
                                .indices(limitedIndices)
                                .allowRestrictedIndices(limitedAllowRestrictedIndices)
                                .query(limitedQuery != null ? limitedQuery.stream().findFirst().orElse(null) : null)
                                .grantedFields(limitedFieldPermissions != FieldPermissions.DEFAULT ? limitedGrantedFields : null)
                                .build() },
                        null,
                        null,
                        null,
                        null,
                        null
                    )
                )
            )
        );

        // for the existing remote cluster alias, check that the result is equal to the expected intersection
        assertThat(role.getRoleDescriptorsIntersectionForRemoteCluster(remoteClusterAlias, TransportVersion.current()), equalTo(expected));

        // and for a random cluster alias, check that it returns empty intersection
        assertThat(
            role.getRoleDescriptorsIntersectionForRemoteCluster(randomAlphaOfLengthBetween(5, 7), TransportVersion.current()),
            equalTo(RoleDescriptorsIntersection.EMPTY)
        );
    }

    private static Set<BytesReference> randomDlsQuery() {
        return randomFrom((Set<BytesReference>) null, Set.of(), Set.of(new BytesArray(Strings.format("""
                {"term":{"%s":%b}}
            """, randomAlphaOfLength(5), randomBoolean()))));
    }

    private static FieldPermissions randomFlsPermissions(String... grantedFields) {
        return randomFrom(FieldPermissions.DEFAULT, new FieldPermissions(new FieldPermissionsDefinition(grantedFields, null)));
    }

    private static IndexPrivilege randomIndexPrivilege() {
        return IndexPrivilege.get(Set.of(randomFrom(IndexPrivilege.names())));
    }

    public void testGetRoleDescriptorsIntersectionForRemoteClusterReturnsEmpty() {
        String remoteClusterAlias = randomAlphaOfLengthBetween(5, 8);
        Role.Builder baseRole = Role.builder(EMPTY_RESTRICTED_INDICES, "base-role");
        Role.Builder limitedByRole1 = Role.builder(EMPTY_RESTRICTED_INDICES, "limited-role-1");
        Role.Builder limitedByRole2 = Role.builder(EMPTY_RESTRICTED_INDICES, "limited-role-2");

        // randomly include remote privileges in one of the role for the remoteClusterAlias
        boolean includeRemotePermission = randomBoolean();
        if (includeRemotePermission) {
            RemoteClusterPermissions remoteCluster = new RemoteClusterPermissions().addGroup(
                new RemoteClusterPermissionGroup(
                    RemoteClusterPermissions.getSupportedRemoteClusterPermissions().toArray(new String[0]),
                    new String[] { remoteClusterAlias }
                )
            );
            String roleToAddRemoteGroup = randomFrom("b", "l1", "l2");
            switch (roleToAddRemoteGroup) {
                case "b" -> {
                    baseRole.addRemoteIndicesGroup(
                        Set.of(remoteClusterAlias),
                        randomFlsPermissions(randomAlphaOfLength(3)),
                        randomDlsQuery(),
                        randomIndexPrivilege(),
                        randomBoolean(),
                        randomAlphaOfLength(3)
                    );
                    baseRole.addRemoteClusterPermissions(remoteCluster);
                }
                case "l1" -> {
                    limitedByRole1.addRemoteIndicesGroup(
                        Set.of(remoteClusterAlias),
                        randomFlsPermissions(randomAlphaOfLength(4)),
                        randomDlsQuery(),
                        randomIndexPrivilege(),
                        randomBoolean(),
                        randomAlphaOfLength(4)
                    );
                    limitedByRole1.addRemoteClusterPermissions(remoteCluster);
                }
                case "l2" -> {
                    limitedByRole2.addRemoteIndicesGroup(
                        Set.of(remoteClusterAlias),
                        randomFlsPermissions(randomAlphaOfLength(5)),
                        randomDlsQuery(),
                        randomIndexPrivilege(),
                        randomBoolean(),
                        randomAlphaOfLength(5)
                    );
                    limitedByRole2.addRemoteClusterPermissions(remoteCluster);
                }
                default -> throw new IllegalStateException("unexpected case");
            }
        }

        // randomly add remote indices permissions for other cluster alias
        // Note: defining a remote indices privileges for a remote cluster that we do not request intersection for, should be ignored
        if (randomBoolean()) {
            String otherRemoteClusterAlias = randomValueOtherThan(remoteClusterAlias, () -> randomAlphaOfLengthBetween(4, 6));
            baseRole.addRemoteIndicesGroup(
                Set.of(otherRemoteClusterAlias),
                randomFlsPermissions(randomAlphaOfLength(3)),
                randomDlsQuery(),
                randomIndexPrivilege(),
                randomBoolean(),
                randomAlphaOfLength(5)
            );
            limitedByRole1.addRemoteIndicesGroup(
                Set.of(otherRemoteClusterAlias),
                randomFlsPermissions(randomAlphaOfLength(4)),
                randomDlsQuery(),
                randomIndexPrivilege(),
                randomBoolean(),
                randomAlphaOfLength(4)
            );
            limitedByRole2.addRemoteIndicesGroup(
                Set.of(otherRemoteClusterAlias),
                randomFlsPermissions(randomAlphaOfLength(5)),
                randomDlsQuery(),
                randomIndexPrivilege(),
                randomBoolean(),
                randomAlphaOfLength(3)
            );
        }

        Role role = baseRole.build().limitedBy(limitedByRole1.build().limitedBy(limitedByRole2.build()));
        assertThat(
            role.getRoleDescriptorsIntersectionForRemoteCluster(remoteClusterAlias, TransportVersion.current())
                .roleDescriptorsList()
                .isEmpty(),
            equalTo(true)
        );
    }

    public void testAuthorize() {
        IndexMetadata.Builder imbBuilder = IndexMetadata.builder("_index")
            .settings(indexSettings(IndexVersion.current(), 1, 1))
            .putAlias(AliasMetadata.builder("_alias"));
        IndexMetadata.Builder imbBuilder1 = IndexMetadata.builder("_index1")
            .settings(indexSettings(IndexVersion.current(), 1, 1))
            .putAlias(AliasMetadata.builder("_alias1"));
        Metadata md = Metadata.builder().put(imbBuilder).put(imbBuilder1).build();
        FieldPermissionsCache fieldPermissionsCache = new FieldPermissionsCache(Settings.EMPTY);
        Role fromRole = Role.builder(EMPTY_RESTRICTED_INDICES, "a-role")
            .cluster(Collections.singleton("manage_security"), Collections.emptyList())
            .add(IndexPrivilege.ALL, "_index")
            .add(IndexPrivilege.CREATE_INDEX, "_index1")
            .build();

        IndicesAccessControl iac = fromRole.authorize(
            TransportSearchAction.TYPE.name(),
            Sets.newHashSet("_index", "_alias1"),
<<<<<<< HEAD
            md.getProject().getIndicesLookup(),
=======
            md,
>>>>>>> 1ba5d259
            fieldPermissionsCache
        );
        assertThat(iac.isGranted(), is(false));
        assertThat(iac.getIndexPermissions("_index"), is(notNullValue()));
        assertThat(iac.hasIndexPermissions("_index"), is(true));
        assertThat(iac.getIndexPermissions("_index1"), is(nullValue()));
        assertThat(iac.hasIndexPermissions("_index1"), is(false));
<<<<<<< HEAD
        iac = fromRole.authorize(
            TransportCreateIndexAction.TYPE.name(),
            Sets.newHashSet("_index", "_index1"),
            md.getProject().getIndicesLookup(),
            fieldPermissionsCache
        );
=======
        iac = fromRole.authorize(TransportCreateIndexAction.TYPE.name(), Sets.newHashSet("_index", "_index1"), md, fieldPermissionsCache);
>>>>>>> 1ba5d259
        assertThat(iac.isGranted(), is(true));
        assertThat(iac.getIndexPermissions("_index"), is(notNullValue()));
        assertThat(iac.hasIndexPermissions("_index"), is(true));
        assertThat(iac.getIndexPermissions("_index1"), is(notNullValue()));
        assertThat(iac.hasIndexPermissions("_index1"), is(true));

        {
            Role limitedByRole = Role.builder(EMPTY_RESTRICTED_INDICES, "limited-role")
                .cluster(Collections.singleton("all"), Collections.emptyList())
                .add(IndexPrivilege.READ, "_index")
                .add(IndexPrivilege.NONE, "_index1")
                .build();
            iac = limitedByRole.authorize(
                TransportSearchAction.TYPE.name(),
                Sets.newHashSet("_index", "_alias1"),
<<<<<<< HEAD
                md.getProject().getIndicesLookup(),
=======
                md,
>>>>>>> 1ba5d259
                fieldPermissionsCache
            );
            assertThat(iac.isGranted(), is(false));
            assertThat(iac.getIndexPermissions("_index"), is(notNullValue()));
            assertThat(iac.hasIndexPermissions("_index"), is(true));
            assertThat(iac.getIndexPermissions("_index1"), is(nullValue()));
            assertThat(iac.hasIndexPermissions("_index1"), is(false));
            iac = limitedByRole.authorize(
                TransportDeleteIndexAction.TYPE.name(),
                Sets.newHashSet("_index", "_alias1"),
<<<<<<< HEAD
                md.getProject().getIndicesLookup(),
=======
                md,
>>>>>>> 1ba5d259
                fieldPermissionsCache
            );
            assertThat(iac.isGranted(), is(false));
            assertThat(iac.getIndexPermissions("_index"), is(nullValue()));
            assertThat(iac.hasIndexPermissions("_index"), is(false));
            assertThat(iac.getIndexPermissions("_index1"), is(nullValue()));
            assertThat(iac.hasIndexPermissions("_index1"), is(false));
            iac = limitedByRole.authorize(
                TransportCreateIndexAction.TYPE.name(),
                Sets.newHashSet("_index", "_alias1"),
<<<<<<< HEAD
                md.getProject().getIndicesLookup(),
=======
                md,
>>>>>>> 1ba5d259
                fieldPermissionsCache
            );
            assertThat(iac.isGranted(), is(false));
            assertThat(iac.getIndexPermissions("_index"), is(nullValue()));
            assertThat(iac.hasIndexPermissions("_index"), is(false));
            assertThat(iac.getIndexPermissions("_index1"), is(nullValue()));
            assertThat(iac.hasIndexPermissions("_index1"), is(false));

            Role role;
            if (randomBoolean()) {
                role = limitedByRole.limitedBy(fromRole);
            } else {
                role = fromRole.limitedBy(limitedByRole);
            }
<<<<<<< HEAD
            iac = role.authorize(
                TransportSearchAction.TYPE.name(),
                Sets.newHashSet("_index", "_alias1"),
                md.getProject().getIndicesLookup(),
                fieldPermissionsCache
            );
=======
            iac = role.authorize(TransportSearchAction.TYPE.name(), Sets.newHashSet("_index", "_alias1"), md, fieldPermissionsCache);
>>>>>>> 1ba5d259
            assertThat(iac.isGranted(), is(false));
            assertThat(iac.getIndexPermissions("_index"), is(notNullValue()));
            assertThat(iac.hasIndexPermissions("_index"), is(true));
            assertThat(iac.getIndexPermissions("_index1"), is(nullValue()));
            assertThat(iac.hasIndexPermissions("_index1"), is(false));
<<<<<<< HEAD
            iac = role.authorize(
                TransportDeleteIndexAction.TYPE.name(),
                Sets.newHashSet("_index", "_alias1"),
                md.getProject().getIndicesLookup(),
                fieldPermissionsCache
            );
=======
            iac = role.authorize(TransportDeleteIndexAction.TYPE.name(), Sets.newHashSet("_index", "_alias1"), md, fieldPermissionsCache);
>>>>>>> 1ba5d259
            assertThat(iac.isGranted(), is(false));
            assertThat(iac.getIndexPermissions("_index"), is(nullValue()));
            assertThat(iac.hasIndexPermissions("_index"), is(false));
            assertThat(iac.getIndexPermissions("_index1"), is(nullValue()));
            assertThat(iac.hasIndexPermissions("_index1"), is(false));
<<<<<<< HEAD
            iac = role.authorize(
                TransportCreateIndexAction.TYPE.name(),
                Sets.newHashSet("_index", "_index1"),
                md.getProject().getIndicesLookup(),
                fieldPermissionsCache
            );
=======
            iac = role.authorize(TransportCreateIndexAction.TYPE.name(), Sets.newHashSet("_index", "_index1"), md, fieldPermissionsCache);
>>>>>>> 1ba5d259
            assertThat(iac.isGranted(), is(false));
            assertThat(iac.getIndexPermissions("_index"), is(nullValue()));
            assertThat(iac.hasIndexPermissions("_index"), is(false));
            assertThat(iac.getIndexPermissions("_index1"), is(nullValue()));
            assertThat(iac.hasIndexPermissions("_index1"), is(false));
        }
    }

    public void testCheckClusterAction() {
        Role fromRole = Role.builder(EMPTY_RESTRICTED_INDICES, "a-role")
            .cluster(Collections.singleton("manage_security"), Collections.emptyList())
            .build();
        Authentication authentication = AuthenticationTestHelper.builder().build();
        assertThat(fromRole.checkClusterAction("cluster:admin/xpack/security/x", mock(TransportRequest.class), authentication), is(true));
        {
            Role limitedByRole = Role.builder(EMPTY_RESTRICTED_INDICES, "limited-role")
                .cluster(Collections.singleton("all"), Collections.emptyList())
                .build();
            assertThat(
                limitedByRole.checkClusterAction("cluster:admin/xpack/security/x", mock(TransportRequest.class), authentication),
                is(true)
            );
            assertThat(limitedByRole.checkClusterAction("cluster:other-action", mock(TransportRequest.class), authentication), is(true));
            Role role;
            if (randomBoolean()) {
                role = limitedByRole.limitedBy(fromRole);
            } else {
                role = fromRole.limitedBy(limitedByRole);
            }
            assertThat(role.checkClusterAction("cluster:admin/xpack/security/x", mock(TransportRequest.class), authentication), is(true));
            assertThat(role.checkClusterAction("cluster:other-action", mock(TransportRequest.class), authentication), is(false));
        }
        {
            Role limitedByRole = Role.builder(EMPTY_RESTRICTED_INDICES, "limited-role")
                .cluster(Collections.singleton("monitor"), Collections.emptyList())
                .build();
            assertThat(limitedByRole.checkClusterAction("cluster:monitor/me", mock(TransportRequest.class), authentication), is(true));
            Role role;
            if (randomBoolean()) {
                role = limitedByRole.limitedBy(fromRole);
            } else {
                role = fromRole.limitedBy(limitedByRole);
            }
            assertThat(role.checkClusterAction("cluster:monitor/me", mock(TransportRequest.class), authentication), is(false));
            assertThat(role.checkClusterAction("cluster:admin/xpack/security/x", mock(TransportRequest.class), authentication), is(false));
        }
    }

    public void testCheckIndicesAction() {
        Role fromRole = Role.builder(EMPTY_RESTRICTED_INDICES, "a-role").add(IndexPrivilege.READ, "ind-1").build();
        assertThat(fromRole.checkIndicesAction(TransportSearchAction.TYPE.name()), is(true));
        assertThat(fromRole.checkIndicesAction(TransportCreateIndexAction.TYPE.name()), is(false));

        {
            Role limitedByRole = Role.builder(EMPTY_RESTRICTED_INDICES, "limited-role").add(IndexPrivilege.ALL, "ind-1").build();
            assertThat(limitedByRole.checkIndicesAction(TransportSearchAction.TYPE.name()), is(true));
            assertThat(limitedByRole.checkIndicesAction(TransportCreateIndexAction.TYPE.name()), is(true));
            Role role;
            if (randomBoolean()) {
                role = limitedByRole.limitedBy(fromRole);
            } else {
                role = fromRole.limitedBy(limitedByRole);
            }
            assertThat(role.checkIndicesAction(TransportSearchAction.TYPE.name()), is(true));
            assertThat(role.checkIndicesAction(TransportCreateIndexAction.TYPE.name()), is(false));
        }
        {
            Role limitedByRole = Role.builder(EMPTY_RESTRICTED_INDICES, "limited-role").add(IndexPrivilege.NONE, "ind-1").build();
            assertThat(limitedByRole.checkIndicesAction(TransportSearchAction.TYPE.name()), is(false));
            Role role;
            if (randomBoolean()) {
                role = limitedByRole.limitedBy(fromRole);
            } else {
                role = fromRole.limitedBy(limitedByRole);
            }
            assertThat(role.checkIndicesAction(TransportSearchAction.TYPE.name()), is(false));
            assertThat(role.checkIndicesAction(TransportCreateIndexAction.TYPE.name()), is(false));
        }
    }

    public void testAllowedIndicesMatcher() {
        Role fromRole = Role.builder(EMPTY_RESTRICTED_INDICES, "a-role").add(IndexPrivilege.READ, "ind-1*").build();
        assertThat(fromRole.allowedIndicesMatcher(TransportSearchAction.TYPE.name()).test(mockIndexAbstraction("ind-1")), is(true));
        assertThat(fromRole.allowedIndicesMatcher(TransportSearchAction.TYPE.name()).test(mockIndexAbstraction("ind-11")), is(true));
        assertThat(fromRole.allowedIndicesMatcher(TransportSearchAction.TYPE.name()).test(mockIndexAbstraction("ind-2")), is(false));

        {
            Role limitedByRole = Role.builder(EMPTY_RESTRICTED_INDICES, "limited-role").add(IndexPrivilege.READ, "ind-1", "ind-2").build();
            assertThat(
                limitedByRole.allowedIndicesMatcher(TransportSearchAction.TYPE.name()).test(mockIndexAbstraction("ind-1")),
                is(true)
            );
            assertThat(
                limitedByRole.allowedIndicesMatcher(TransportSearchAction.TYPE.name()).test(mockIndexAbstraction("ind-11")),
                is(false)
            );
            assertThat(
                limitedByRole.allowedIndicesMatcher(TransportSearchAction.TYPE.name()).test(mockIndexAbstraction("ind-2")),
                is(true)
            );
            Role role;
            if (randomBoolean()) {
                role = limitedByRole.limitedBy(fromRole);
            } else {
                role = fromRole.limitedBy(limitedByRole);
            }
            assertThat(role.allowedIndicesMatcher(TransportSearchAction.TYPE.name()).test(mockIndexAbstraction("ind-1")), is(true));
            assertThat(role.allowedIndicesMatcher(TransportSearchAction.TYPE.name()).test(mockIndexAbstraction("ind-11")), is(false));
            assertThat(role.allowedIndicesMatcher(TransportSearchAction.TYPE.name()).test(mockIndexAbstraction("ind-2")), is(false));
        }
        {
            Role limitedByRole = Role.builder(EMPTY_RESTRICTED_INDICES, "limited-role").add(IndexPrivilege.READ, "ind-*").build();
            assertThat(
                limitedByRole.allowedIndicesMatcher(TransportSearchAction.TYPE.name()).test(mockIndexAbstraction("ind-1")),
                is(true)
            );
            assertThat(
                limitedByRole.allowedIndicesMatcher(TransportSearchAction.TYPE.name()).test(mockIndexAbstraction("ind-2")),
                is(true)
            );
            Role role;
            if (randomBoolean()) {
                role = limitedByRole.limitedBy(fromRole);
            } else {
                role = fromRole.limitedBy(limitedByRole);
            }
            assertThat(role.allowedIndicesMatcher(TransportSearchAction.TYPE.name()).test(mockIndexAbstraction("ind-1")), is(true));
            assertThat(role.allowedIndicesMatcher(TransportSearchAction.TYPE.name()).test(mockIndexAbstraction("ind-2")), is(false));
        }
    }

    public void testAllowedIndicesMatcherWithNestedRole() {
        Role role = Role.builder(EMPTY_RESTRICTED_INDICES, "a-role").add(IndexPrivilege.READ, "ind-1*").build();
        assertThat(role.allowedIndicesMatcher(TransportSearchAction.TYPE.name()).test(mockIndexAbstraction("ind-1")), is(true));
        assertThat(role.allowedIndicesMatcher(TransportSearchAction.TYPE.name()).test(mockIndexAbstraction("ind-11")), is(true));
        assertThat(role.allowedIndicesMatcher(TransportSearchAction.TYPE.name()).test(mockIndexAbstraction("ind-2")), is(false));

        final int depth = randomIntBetween(2, 4);
        boolean index11Excluded = false;
        for (int i = 0; i < depth; i++) {
            final boolean excludeIndex11 = randomBoolean();
            final String[] indexNames = excludeIndex11 ? new String[] { "ind-1", "ind-2" } : new String[] { "ind-*" };
            index11Excluded = index11Excluded || excludeIndex11;
            final Role limitedByRole = Role.builder(EMPTY_RESTRICTED_INDICES, "limited-role-" + i)
                .add(IndexPrivilege.READ, indexNames)
                .build();
            if (randomBoolean()) {
                role = limitedByRole.limitedBy(role);
            } else {
                role = role.limitedBy(limitedByRole);
            }
            assertThat(role.allowedIndicesMatcher(TransportSearchAction.TYPE.name()).test(mockIndexAbstraction("ind-1")), is(true));
            assertThat(
                role.allowedIndicesMatcher(TransportSearchAction.TYPE.name()).test(mockIndexAbstraction("ind-11")),
                is(false == index11Excluded)
            );
            assertThat(role.allowedIndicesMatcher(TransportSearchAction.TYPE.name()).test(mockIndexAbstraction("ind-2")), is(false));
        }
    }

    public void testAllowedActionsMatcher() {
        Role fromRole = Role.builder(EMPTY_RESTRICTED_INDICES, "fromRole")
            .add(IndexPrivilege.WRITE, "ind*")
            .add(IndexPrivilege.READ, "ind*")
            .add(IndexPrivilege.READ, "other*")
            .build();
        Automaton fromRoleAutomaton = fromRole.allowedActionsMatcher("index1");
        Predicate<String> fromRolePredicate = Automatons.predicate(fromRoleAutomaton);
        assertThat(fromRolePredicate.test(TransportSearchAction.TYPE.name()), is(true));
        assertThat(fromRolePredicate.test(TransportBulkAction.NAME), is(true));

        Role limitedByRole = Role.builder(EMPTY_RESTRICTED_INDICES, "limitedRole").add(IndexPrivilege.READ, "index1", "index2").build();
        Automaton limitedByRoleAutomaton = limitedByRole.allowedActionsMatcher("index1");
        Predicate<String> limitedByRolePredicated = Automatons.predicate(limitedByRoleAutomaton);
        assertThat(limitedByRolePredicated.test(TransportSearchAction.TYPE.name()), is(true));
        assertThat(limitedByRolePredicated.test(TransportBulkAction.NAME), is(false));
        Role role;
        if (randomBoolean()) {
            role = limitedByRole.limitedBy(fromRole);
        } else {
            role = fromRole.limitedBy(limitedByRole);
        }

        Automaton roleAutomaton = role.allowedActionsMatcher("index1");
        Predicate<String> rolePredicate = Automatons.predicate(roleAutomaton);
        assertThat(rolePredicate.test(TransportSearchAction.TYPE.name()), is(true));
        assertThat(rolePredicate.test(TransportBulkAction.NAME), is(false));

        roleAutomaton = role.allowedActionsMatcher("index2");
        rolePredicate = Automatons.predicate(roleAutomaton);
        assertThat(rolePredicate.test(TransportSearchAction.TYPE.name()), is(true));
        assertThat(rolePredicate.test(TransportBulkAction.NAME), is(false));

        roleAutomaton = role.allowedActionsMatcher("other");
        rolePredicate = Automatons.predicate(roleAutomaton);
        assertThat(rolePredicate.test(TransportSearchAction.TYPE.name()), is(false));
        assertThat(rolePredicate.test(TransportBulkAction.NAME), is(false));
    }

    public void testCheckClusterPrivilege() {
        Role fromRole = Role.builder(EMPTY_RESTRICTED_INDICES, "a-role")
            .cluster(Collections.singleton("manage_security"), Collections.emptyList())
            .build();
        assertThat(fromRole.grants(ClusterPrivilegeResolver.ALL), is(false));
        assertThat(fromRole.grants(ClusterPrivilegeResolver.MANAGE_SECURITY), is(true));

        {
            Role limitedByRole = Role.builder(EMPTY_RESTRICTED_INDICES, "scoped-role")
                .cluster(Collections.singleton("all"), Collections.emptyList())
                .build();
            assertThat(limitedByRole.grants(ClusterPrivilegeResolver.ALL), is(true));
            assertThat(limitedByRole.grants(ClusterPrivilegeResolver.MANAGE_SECURITY), is(true));
            Role role;
            if (randomBoolean()) {
                role = limitedByRole.limitedBy(fromRole);
            } else {
                role = fromRole.limitedBy(limitedByRole);
            }
            assertThat(role.grants(ClusterPrivilegeResolver.ALL), is(false));
            assertThat(role.grants(ClusterPrivilegeResolver.MANAGE_SECURITY), is(true));
        }
        {
            Role limitedByRole = Role.builder(EMPTY_RESTRICTED_INDICES, "scoped-role")
                .cluster(Collections.singleton("monitor"), Collections.emptyList())
                .build();
            assertThat(limitedByRole.grants(ClusterPrivilegeResolver.ALL), is(false));
            assertThat(limitedByRole.grants(ClusterPrivilegeResolver.MONITOR), is(true));
            Role role;
            if (randomBoolean()) {
                role = limitedByRole.limitedBy(fromRole);
            } else {
                role = fromRole.limitedBy(limitedByRole);
            }
            assertThat(role.grants(ClusterPrivilegeResolver.ALL), is(false));
            assertThat(role.grants(ClusterPrivilegeResolver.MANAGE_SECURITY), is(false));
            assertThat(role.grants(ClusterPrivilegeResolver.MONITOR), is(false));
        }
    }

    public void testHasPrivilegesForIndexPatterns() {
        Role fromRole = Role.builder(EMPTY_RESTRICTED_INDICES, "a-role").add(IndexPrivilege.READ, "ind-1*").build();

        verifyResourcesPrivileges(
            fromRole,
            Set.of("ind-1-1-*"),
            true,
            Set.of("read", "write"),
            false,
            new ResourcePrivilegesMap(
                Map.of("ind-1-1-*", ResourcePrivileges.builder("ind-1-1-*").addPrivilege("read", true).addPrivilege("write", false).build())
            )
        );

        verifyResourcesPrivileges(
            fromRole,
            Set.of("ind-*"),
            true,
            Set.of("read", "write"),
            false,
            new ResourcePrivilegesMap(
                Map.of("ind-*", ResourcePrivileges.builder("ind-*").addPrivilege("read", false).addPrivilege("write", false).build())
            )
        );

        {
            Role limitedByRole = Role.builder(EMPTY_RESTRICTED_INDICES, "limited-role").add(IndexPrivilege.READ, "ind-1", "ind-2").build();
            if (randomBoolean()) {
                final Role nestedLimitedRole = Role.builder(EMPTY_RESTRICTED_INDICES, "nested-limited-role")
                    .add(IndexPrivilege.READ, "*")
                    .build();
                limitedByRole = randomBoolean() ? limitedByRole.limitedBy(nestedLimitedRole) : nestedLimitedRole.limitedBy(limitedByRole);
            }

            verifyResourcesPrivileges(
                limitedByRole,
                Set.of("ind-1"),
                true,
                Set.of("read"),
                true,
                new ResourcePrivilegesMap(Map.of("ind-1", ResourcePrivileges.builder("ind-1").addPrivilege("read", true).build()))
            );

            verifyResourcesPrivileges(
                limitedByRole,
                Set.of("ind-1-1-*"),
                true,
                Set.of("read"),
                false,
                new ResourcePrivilegesMap(Map.of("ind-1-1-*", ResourcePrivileges.builder("ind-1-1-*").addPrivilege("read", false).build()))
            );

            verifyResourcesPrivileges(
                limitedByRole,
                Set.of("ind-*"),
                true,
                Set.of("read"),
                false,
                new ResourcePrivilegesMap(Map.of("ind-*", ResourcePrivileges.builder("ind-*").addPrivilege("read", false).build()))
            );

            Role role;
            if (randomBoolean()) {
                role = limitedByRole.limitedBy(fromRole);
            } else {
                role = fromRole.limitedBy(limitedByRole);
            }

            verifyResourcesPrivileges(
                role,
                Set.of("ind-1"),
                true,
                Set.of("read"),
                true,
                new ResourcePrivilegesMap(Map.of("ind-1", ResourcePrivileges.builder("ind-1").addPrivilege("read", true).build()))
            );

            verifyResourcesPrivileges(
                role,
                Set.of("ind-1-1-*", "ind-1"),
                true,
                Set.of("read"),
                false,
                new ResourcePrivilegesMap(
                    Map.of(
                        "ind-1-1-*",
                        ResourcePrivileges.builder("ind-1-1-*").addPrivilege("read", false).build(),
                        "ind-1",
                        ResourcePrivileges.builder("ind-1").addPrivilege("read", true).build()
                    )
                )
            );
        }
        {
            fromRole = Role.builder(EMPTY_RESTRICTED_INDICES, "a-role")
                .add(FieldPermissions.DEFAULT, Collections.emptySet(), IndexPrivilege.READ, true, "ind-1*", ".security")
                .build();

            verifyResourcesPrivileges(
                fromRole,
                Set.of("ind-1", ".security"),
                true,
                Set.of("read"),
                true,
                new ResourcePrivilegesMap(
                    Map.of(
                        "ind-1",
                        ResourcePrivileges.builder("ind-1").addPrivilege("read", true).build(),
                        ".security",
                        ResourcePrivileges.builder(".security").addPrivilege("read", true).build()
                    )
                )
            );

            Role limitedByRole = Role.builder(EMPTY_RESTRICTED_INDICES, "limited-role").add(IndexPrivilege.READ, "ind-1", "ind-2").build();
            if (randomBoolean()) {
                final Role nestedLimitedRole = Role.builder(EMPTY_RESTRICTED_INDICES, "nested-limited-role")
                    .add(IndexPrivilege.READ, "*")
                    .build();
                limitedByRole = randomBoolean() ? limitedByRole.limitedBy(nestedLimitedRole) : nestedLimitedRole.limitedBy(limitedByRole);
            }

            verifyResourcesPrivileges(
                limitedByRole,
                Set.of("ind-1", "ind-2", ".security"),
                true,
                Set.of("read"),
                false,
                new ResourcePrivilegesMap(
                    Map.of(
                        "ind-1",
                        ResourcePrivileges.builder("ind-1").addPrivilege("read", true).build(),
                        "ind-2",
                        ResourcePrivileges.builder("ind-2").addPrivilege("read", true).build(),
                        ".security",
                        ResourcePrivileges.builder(".security").addPrivilege("read", false).build()
                    )
                )
            );

            Role role;
            if (randomBoolean()) {
                role = limitedByRole.limitedBy(fromRole);
            } else {
                role = fromRole.limitedBy(limitedByRole);
            }

            verifyResourcesPrivileges(
                role,
                Set.of("ind-1", "ind-2", ".security"),
                true,
                Set.of("read"),
                false,
                new ResourcePrivilegesMap(
                    Map.of(
                        "ind-1",
                        ResourcePrivileges.builder("ind-1").addPrivilege("read", true).build(),
                        "ind-2",
                        ResourcePrivileges.builder("ind-2").addPrivilege("read", false).build(),
                        ".security",
                        ResourcePrivileges.builder(".security").addPrivilege("read", false).build()
                    )
                )
            );
        }
    }

    public void testForWorkflowRestriction() {
        // Test when role is restricted to the same workflow as originating workflow
        {
            Workflow workflow = WorkflowResolver.SEARCH_APPLICATION_QUERY_WORKFLOW;
            Role baseRole = Role.builder(EMPTY_RESTRICTED_INDICES, "role-a")
                .add(IndexPrivilege.READ, "index-a")
                .workflows(Set.of(workflow.name()))
                .build();
            Role limitedBy = Role.builder(EMPTY_RESTRICTED_INDICES, "role-b").add(IndexPrivilege.READ, "index-a").build();
            Role role = baseRole.limitedBy(limitedBy);
            assertThat(role.hasWorkflowsRestriction(), equalTo(true));
            assertThat(role.forWorkflow(workflow.name()), sameInstance(role));
        }
        // Test restriction when role is not restricted regardless of originating workflow
        {
            String originatingWorkflow = randomBoolean() ? null : WorkflowResolver.SEARCH_APPLICATION_QUERY_WORKFLOW.name();
            Role baseRole = Role.builder(EMPTY_RESTRICTED_INDICES, "role-a").add(IndexPrivilege.READ, "index-a").build();
            Role limitedBy = Role.builder(EMPTY_RESTRICTED_INDICES, "role-b").add(IndexPrivilege.READ, "index-a").build();
            Role role = baseRole.limitedBy(limitedBy);
            assertThat(role.forWorkflow(originatingWorkflow), sameInstance(role));
            assertThat(role.hasWorkflowsRestriction(), equalTo(false));
        }
        // Test when role is restricted but originating workflow is not allowed
        {
            Role baseRole = Role.builder(EMPTY_RESTRICTED_INDICES, "role-a")
                .add(IndexPrivilege.READ, "index-a")
                .workflows(Set.of(WorkflowResolver.SEARCH_APPLICATION_QUERY_WORKFLOW.name()))
                .build();
            Role limitedBy = Role.builder(EMPTY_RESTRICTED_INDICES, "role-b").add(IndexPrivilege.READ, "index-a").build();
            Role role = baseRole.limitedBy(limitedBy);
            assertThat(role.forWorkflow(randomFrom(randomAlphaOfLength(9), null, "")), sameInstance(Role.EMPTY_RESTRICTED_BY_WORKFLOW));
            assertThat(role.hasWorkflowsRestriction(), equalTo(true));
        }
    }

    public void testGetApplicationPrivilegesByResource() {
        final ApplicationPrivilege app1Read = defineApplicationPrivilege("app1", "read", "data:read/*");
        final ApplicationPrivilege app1All = defineApplicationPrivilege("app1", "all", "*");
        final ApplicationPrivilege app2Read = defineApplicationPrivilege("app2", "read", "data:read/*");
        final ApplicationPrivilege app2Write = defineApplicationPrivilege("app2", "write", "data:write/*");

        Role fromRole = Role.builder(EMPTY_RESTRICTED_INDICES, "test-role")
            .addApplicationPrivilege(app1Read, Collections.singleton("foo/*"))
            .addApplicationPrivilege(app1All, Collections.singleton("foo/bar/baz"))
            .addApplicationPrivilege(app2Read, Collections.singleton("foo/bar/*"))
            .addApplicationPrivilege(app2Write, Collections.singleton("*/bar/*"))
            .build();

        Set<String> forPrivilegeNames = Sets.newHashSet("read", "write", "all");

        verifyResourcesPrivileges(
            fromRole,
            "app1",
            Set.of("*"),
            forPrivilegeNames,
            applicationPrivilegeDescriptors,
            false,
            new ResourcePrivilegesMap(
                Map.of(
                    "*",
                    ResourcePrivileges.builder("*")
                        .addPrivilege("read", false)
                        .addPrivilege("write", false)
                        .addPrivilege("all", false)
                        .build()
                )
            )
        );

        verifyResourcesPrivileges(
            fromRole,
            "app1",
            Set.of("foo/x/y"),
            forPrivilegeNames,
            applicationPrivilegeDescriptors,
            false,
            new ResourcePrivilegesMap(
                Map.of(
                    "foo/x/y",
                    ResourcePrivileges.builder("foo/x/y")
                        .addPrivilege("read", true)
                        .addPrivilege("write", false)
                        .addPrivilege("all", false)
                        .build()
                )
            )
        );

        verifyResourcesPrivileges(
            fromRole,
            "app2",
            Set.of("foo/bar/a"),
            forPrivilegeNames,
            applicationPrivilegeDescriptors,
            false,
            new ResourcePrivilegesMap(
                Map.of(
                    "foo/bar/a",
                    ResourcePrivileges.builder("foo/bar/a")
                        .addPrivilege("read", true)
                        .addPrivilege("write", true)
                        .addPrivilege("all", false)
                        .build()
                )
            )
        );

        verifyResourcesPrivileges(
            fromRole,
            "app2",
            Set.of("moon/bar/a"),
            forPrivilegeNames,
            applicationPrivilegeDescriptors,
            false,
            new ResourcePrivilegesMap(
                Map.of(
                    "moon/bar/a",
                    ResourcePrivileges.builder("moon/bar/a")
                        .addPrivilege("read", false)
                        .addPrivilege("write", true)
                        .addPrivilege("all", false)
                        .build()
                )
            )
        );

        {
            Role limitedByRole = Role.builder(EMPTY_RESTRICTED_INDICES, "test-role-scoped")
                .addApplicationPrivilege(app1Read, Collections.singleton("foo/scoped/*"))
                .addApplicationPrivilege(app2Read, Collections.singleton("foo/bar/*"))
                .addApplicationPrivilege(app2Write, Collections.singleton("moo/bar/*"))
                .build();

            if (randomBoolean()) {
                final Role nestedLimitedRole = Role.builder(EMPTY_RESTRICTED_INDICES, "nested-limited-role")
                    .addApplicationPrivilege(app1Read, Set.of("*"))
                    .addApplicationPrivilege(app2Read, Set.of("*"))
                    .addApplicationPrivilege(app2Write, Set.of("*"))
                    .build();
                limitedByRole = randomBoolean() ? limitedByRole.limitedBy(nestedLimitedRole) : nestedLimitedRole.limitedBy(limitedByRole);
            }

            verifyResourcesPrivileges(
                limitedByRole,
                "app1",
                Set.of("*"),
                forPrivilegeNames,
                applicationPrivilegeDescriptors,
                false,
                new ResourcePrivilegesMap(
                    Map.of(
                        "*",
                        ResourcePrivileges.builder("*")
                            .addPrivilege("read", false)
                            .addPrivilege("write", false)
                            .addPrivilege("all", false)
                            .build()
                    )
                )
            );

            verifyResourcesPrivileges(
                limitedByRole,
                "app1",
                Set.of("foo/x/y"),
                forPrivilegeNames,
                applicationPrivilegeDescriptors,
                false,
                new ResourcePrivilegesMap(
                    Map.of(
                        "foo/x/y",
                        ResourcePrivileges.builder("foo/x/y")
                            .addPrivilege("read", false)
                            .addPrivilege("write", false)
                            .addPrivilege("all", false)
                            .build()
                    )
                )
            );

            verifyResourcesPrivileges(
                limitedByRole,
                "app2",
                Set.of("foo/bar/a"),
                forPrivilegeNames,
                applicationPrivilegeDescriptors,
                false,
                new ResourcePrivilegesMap(
                    Map.of(
                        "foo/bar/a",
                        ResourcePrivileges.builder("foo/bar/a")
                            .addPrivilege("read", true)
                            .addPrivilege("write", false)
                            .addPrivilege("all", false)
                            .build()
                    )
                )
            );

            verifyResourcesPrivileges(
                limitedByRole,
                "app2",
                Set.of("moon/bar/a"),
                forPrivilegeNames,
                applicationPrivilegeDescriptors,
                false,
                new ResourcePrivilegesMap(
                    Map.of(
                        "moon/bar/a",
                        ResourcePrivileges.builder("moon/bar/a")
                            .addPrivilege("read", false)
                            .addPrivilege("write", false)
                            .addPrivilege("all", false)
                            .build()
                    )
                )
            );

            Role role;
            if (randomBoolean()) {
                role = limitedByRole.limitedBy(fromRole);
            } else {
                role = fromRole.limitedBy(limitedByRole);
            }

            verifyResourcesPrivileges(
                role,
                "app2",
                Set.of("foo/bar/a"),
                forPrivilegeNames,
                applicationPrivilegeDescriptors,
                false,
                new ResourcePrivilegesMap(
                    Map.of(
                        "foo/bar/a",
                        ResourcePrivileges.builder("foo/bar/a")
                            .addPrivilege("read", true)
                            .addPrivilege("write", false)
                            .addPrivilege("all", false)
                            .build()
                    )
                )
            );

            verifyResourcesPrivileges(
                role,
                "app2",
                Set.of("moon/bar/a"),
                forPrivilegeNames,
                applicationPrivilegeDescriptors,
                false,
                new ResourcePrivilegesMap(
                    Map.of(
                        "moon/bar/a",
                        ResourcePrivileges.builder("moon/bar/a")
                            .addPrivilege("read", false)
                            .addPrivilege("write", false)
                            .addPrivilege("all", false)
                            .build()
                    )
                )
            );

            verifyResourcesPrivileges(
                role,
                "unknown",
                Set.of("moon/bar/a"),
                forPrivilegeNames,
                applicationPrivilegeDescriptors,
                false,
                new ResourcePrivilegesMap(
                    Map.of(
                        "moon/bar/a",
                        ResourcePrivileges.builder("moon/bar/a")
                            .addPrivilege("read", false)
                            .addPrivilege("write", false)
                            .addPrivilege("all", false)
                            .build()
                    )
                )
            );

            verifyResourcesPrivileges(
                role,
                "app2",
                Set.of("moo/bar/a"),
                Set.of("read", "write", "all", "unknown"),
                applicationPrivilegeDescriptors,
                false,
                new ResourcePrivilegesMap(
                    Map.of(
                        "moo/bar/a",
                        ResourcePrivileges.builder("moo/bar/a")
                            .addPrivilege("read", false)
                            .addPrivilege("write", true)
                            .addPrivilege("all", false)
                            .addPrivilege("unknown", false)
                            .build()
                    )
                )
            );
        }
    }

    private void verifyResourcesPrivileges(
        Role role,
        Set<String> checkForIndexPatterns,
        boolean allowRestrictedIndices,
        Set<String> checkForPrivileges,
        boolean expectedCheckResult,
        ResourcePrivilegesMap expectedAppPrivsByResource
    ) {
        // call "check indices privileges" twice, with and without details, in random order
        ResourcePrivilegesMap.Builder resourcePrivilegesMapBuilder = randomBoolean() ? ResourcePrivilegesMap.builder() : null;
        boolean privilegesCheck = role.checkIndicesPrivileges(
            checkForIndexPatterns,
            allowRestrictedIndices,
            checkForPrivileges,
            resourcePrivilegesMapBuilder
        );
        assertThat(privilegesCheck, is(expectedCheckResult));

        if (resourcePrivilegesMapBuilder == null) {
            resourcePrivilegesMapBuilder = ResourcePrivilegesMap.builder();
            privilegesCheck = role.checkIndicesPrivileges(
                checkForIndexPatterns,
                allowRestrictedIndices,
                checkForPrivileges,
                resourcePrivilegesMapBuilder
            );
            assertThat(privilegesCheck, is(expectedCheckResult));
        } else {
            privilegesCheck = role.checkIndicesPrivileges(checkForIndexPatterns, allowRestrictedIndices, checkForPrivileges, null);
            assertThat(privilegesCheck, is(expectedCheckResult));
        }
        assertThat(resourcePrivilegesMapBuilder.build(), equalTo(expectedAppPrivsByResource));
    }

    private void verifyResourcesPrivileges(
        Role role,
        String applicationName,
        Set<String> checkForResources,
        Set<String> checkForPrivilegeNames,
        Collection<ApplicationPrivilegeDescriptor> storedPrivileges,
        boolean expectedCheckResult,
        ResourcePrivilegesMap expectedAppPrivsByResource
    ) {
        ResourcePrivilegesMap.Builder resourcePrivilegesMapBuilder = randomBoolean() ? ResourcePrivilegesMap.builder() : null;
        boolean privilegesCheck = role.checkApplicationResourcePrivileges(
            applicationName,
            checkForResources,
            checkForPrivilegeNames,
            storedPrivileges,
            resourcePrivilegesMapBuilder
        );
        assertThat(privilegesCheck, is(expectedCheckResult));

        if (resourcePrivilegesMapBuilder == null) {
            resourcePrivilegesMapBuilder = ResourcePrivilegesMap.builder();
            privilegesCheck = role.checkApplicationResourcePrivileges(
                applicationName,
                checkForResources,
                checkForPrivilegeNames,
                storedPrivileges,
                resourcePrivilegesMapBuilder
            );
            assertThat(privilegesCheck, is(expectedCheckResult));
        } else {
            privilegesCheck = role.checkApplicationResourcePrivileges(
                applicationName,
                checkForResources,
                checkForPrivilegeNames,
                storedPrivileges,
                null
            );
            assertThat(privilegesCheck, is(expectedCheckResult));
        }
        assertThat(resourcePrivilegesMapBuilder.build(), equalTo(expectedAppPrivsByResource));
    }

    private IndexAbstraction mockIndexAbstraction(String name) {
        IndexAbstraction mock = mock(IndexAbstraction.class);
        when(mock.getName()).thenReturn(name);
        when(mock.getType()).thenReturn(
            randomFrom(IndexAbstraction.Type.CONCRETE_INDEX, IndexAbstraction.Type.ALIAS, IndexAbstraction.Type.DATA_STREAM)
        );
        return mock;
    }

    private ApplicationPrivilege defineApplicationPrivilege(String app, String name, String... actions) {
        applicationPrivilegeDescriptors.add(
            new ApplicationPrivilegeDescriptor(app, name, Sets.newHashSet(actions), Collections.emptyMap())
        );
        return ApplicationPrivilegeTests.createPrivilege(app, name, actions);
    }
}<|MERGE_RESOLUTION|>--- conflicted
+++ resolved
@@ -353,11 +353,7 @@
         IndicesAccessControl iac = fromRole.authorize(
             TransportSearchAction.TYPE.name(),
             Sets.newHashSet("_index", "_alias1"),
-<<<<<<< HEAD
-            md.getProject().getIndicesLookup(),
-=======
-            md,
->>>>>>> 1ba5d259
+            md.getProject(),
             fieldPermissionsCache
         );
         assertThat(iac.isGranted(), is(false));
@@ -365,16 +361,12 @@
         assertThat(iac.hasIndexPermissions("_index"), is(true));
         assertThat(iac.getIndexPermissions("_index1"), is(nullValue()));
         assertThat(iac.hasIndexPermissions("_index1"), is(false));
-<<<<<<< HEAD
         iac = fromRole.authorize(
             TransportCreateIndexAction.TYPE.name(),
             Sets.newHashSet("_index", "_index1"),
-            md.getProject().getIndicesLookup(),
+            md.getProject(),
             fieldPermissionsCache
         );
-=======
-        iac = fromRole.authorize(TransportCreateIndexAction.TYPE.name(), Sets.newHashSet("_index", "_index1"), md, fieldPermissionsCache);
->>>>>>> 1ba5d259
         assertThat(iac.isGranted(), is(true));
         assertThat(iac.getIndexPermissions("_index"), is(notNullValue()));
         assertThat(iac.hasIndexPermissions("_index"), is(true));
@@ -390,11 +382,7 @@
             iac = limitedByRole.authorize(
                 TransportSearchAction.TYPE.name(),
                 Sets.newHashSet("_index", "_alias1"),
-<<<<<<< HEAD
-                md.getProject().getIndicesLookup(),
-=======
-                md,
->>>>>>> 1ba5d259
+                md.getProject(),
                 fieldPermissionsCache
             );
             assertThat(iac.isGranted(), is(false));
@@ -405,11 +393,7 @@
             iac = limitedByRole.authorize(
                 TransportDeleteIndexAction.TYPE.name(),
                 Sets.newHashSet("_index", "_alias1"),
-<<<<<<< HEAD
-                md.getProject().getIndicesLookup(),
-=======
-                md,
->>>>>>> 1ba5d259
+                md.getProject(),
                 fieldPermissionsCache
             );
             assertThat(iac.isGranted(), is(false));
@@ -420,11 +404,7 @@
             iac = limitedByRole.authorize(
                 TransportCreateIndexAction.TYPE.name(),
                 Sets.newHashSet("_index", "_alias1"),
-<<<<<<< HEAD
-                md.getProject().getIndicesLookup(),
-=======
-                md,
->>>>>>> 1ba5d259
+                md.getProject(),
                 fieldPermissionsCache
             );
             assertThat(iac.isGranted(), is(false));
@@ -439,46 +419,34 @@
             } else {
                 role = fromRole.limitedBy(limitedByRole);
             }
-<<<<<<< HEAD
             iac = role.authorize(
                 TransportSearchAction.TYPE.name(),
                 Sets.newHashSet("_index", "_alias1"),
-                md.getProject().getIndicesLookup(),
+                md.getProject(),
                 fieldPermissionsCache
             );
-=======
-            iac = role.authorize(TransportSearchAction.TYPE.name(), Sets.newHashSet("_index", "_alias1"), md, fieldPermissionsCache);
->>>>>>> 1ba5d259
             assertThat(iac.isGranted(), is(false));
             assertThat(iac.getIndexPermissions("_index"), is(notNullValue()));
             assertThat(iac.hasIndexPermissions("_index"), is(true));
             assertThat(iac.getIndexPermissions("_index1"), is(nullValue()));
             assertThat(iac.hasIndexPermissions("_index1"), is(false));
-<<<<<<< HEAD
             iac = role.authorize(
                 TransportDeleteIndexAction.TYPE.name(),
                 Sets.newHashSet("_index", "_alias1"),
-                md.getProject().getIndicesLookup(),
+                md.getProject(),
                 fieldPermissionsCache
             );
-=======
-            iac = role.authorize(TransportDeleteIndexAction.TYPE.name(), Sets.newHashSet("_index", "_alias1"), md, fieldPermissionsCache);
->>>>>>> 1ba5d259
             assertThat(iac.isGranted(), is(false));
             assertThat(iac.getIndexPermissions("_index"), is(nullValue()));
             assertThat(iac.hasIndexPermissions("_index"), is(false));
             assertThat(iac.getIndexPermissions("_index1"), is(nullValue()));
             assertThat(iac.hasIndexPermissions("_index1"), is(false));
-<<<<<<< HEAD
             iac = role.authorize(
                 TransportCreateIndexAction.TYPE.name(),
                 Sets.newHashSet("_index", "_index1"),
-                md.getProject().getIndicesLookup(),
+                md.getProject(),
                 fieldPermissionsCache
             );
-=======
-            iac = role.authorize(TransportCreateIndexAction.TYPE.name(), Sets.newHashSet("_index", "_index1"), md, fieldPermissionsCache);
->>>>>>> 1ba5d259
             assertThat(iac.isGranted(), is(false));
             assertThat(iac.getIndexPermissions("_index"), is(nullValue()));
             assertThat(iac.hasIndexPermissions("_index"), is(false));
