/*
 * Licensed to Elasticsearch under one or more contributor
 * license agreements. See the NOTICE file distributed with
 * this work for additional information regarding copyright
 * ownership. Elasticsearch licenses this file to you under
 * the Apache License, Version 2.0 (the "License"); you may
 * not use this file except in compliance with the License.
 * You may obtain a copy of the License at
 *
 *    http://www.apache.org/licenses/LICENSE-2.0
 *
 * Unless required by applicable law or agreed to in writing,
 * software distributed under the License is distributed on an
 * "AS IS" BASIS, WITHOUT WARRANTIES OR CONDITIONS OF ANY
 * KIND, either express or implied.  See the License for the
 * specific language governing permissions and limitations
 * under the License.
 */

package org.elasticsearch.index.mapper;

import org.apache.lucene.document.Field;
import org.apache.lucene.index.IndexableField;
import org.elasticsearch.Version;
import org.elasticsearch.common.Strings;
import org.elasticsearch.common.collect.Tuple;
import org.elasticsearch.common.joda.FormatDateTimeFormatter;
import org.elasticsearch.common.xcontent.LoggingDeprecationHandler;
import org.elasticsearch.common.xcontent.XContentHelper;
import org.elasticsearch.common.xcontent.XContentParser;
import org.elasticsearch.common.xcontent.XContentType;
import org.elasticsearch.index.IndexSettings;
import org.elasticsearch.index.mapper.DynamicTemplate.XContentFieldType;
import org.elasticsearch.index.mapper.KeywordFieldMapper.KeywordFieldType;
import org.elasticsearch.index.mapper.TextFieldMapper.TextFieldType;

import java.io.IOException;
import java.util.ArrayList;
import java.util.Collections;
import java.util.HashMap;
import java.util.Iterator;
import java.util.List;
import java.util.Objects;

/** A parser for documents, given mappings from a DocumentMapper */
final class DocumentParser {

    private final IndexSettings indexSettings;
    private final DocumentMapperParser docMapperParser;
    private final DocumentMapper docMapper;

    DocumentParser(IndexSettings indexSettings, DocumentMapperParser docMapperParser, DocumentMapper docMapper) {
        this.indexSettings = indexSettings;
        this.docMapperParser = docMapperParser;
        this.docMapper = docMapper;
    }

    ParsedDocument parseDocument(SourceToParse source, MetadataFieldMapper[] metadataFieldsMappers) throws MapperParsingException {
        validateType(source);

        final Mapping mapping = docMapper.mapping();
        final ParseContext.InternalParseContext context;
        final XContentType xContentType = source.getXContentType();

        try (XContentParser parser = XContentHelper.createParser(docMapperParser.getXContentRegistry(),
            LoggingDeprecationHandler.INSTANCE, source.source(), xContentType)) {
            context = new ParseContext.InternalParseContext(indexSettings, docMapperParser, docMapper, source, parser);
            validateStart(parser);
            internalParseDocument(mapping, metadataFieldsMappers, context, parser);
            validateEnd(parser);
        } catch (Exception e) {
            throw wrapInMapperParsingException(source, e);
        }
        String remainingPath = context.path().pathAsText("");
        if (remainingPath.isEmpty() == false) {
            throw new IllegalStateException("found leftover path elements: " + remainingPath);
        }

        context.postParse();

        return parsedDocument(source, context, createDynamicUpdate(mapping, docMapper, context.getDynamicMappers()));
    }

    private static void internalParseDocument(Mapping mapping, MetadataFieldMapper[] metadataFieldsMappers,
                                              ParseContext.InternalParseContext context, XContentParser parser) throws IOException {
        final boolean emptyDoc = isEmptyDoc(mapping, parser);

        for (MetadataFieldMapper metadataMapper : metadataFieldsMappers) {
            metadataMapper.preParse(context);
        }

        if (mapping.root.isEnabled() == false) {
            // entire type is disabled
            parser.skipChildren();
        } else if (emptyDoc == false) {
            parseObjectOrNested(context, mapping.root);
        }

        for (MetadataFieldMapper metadataMapper : metadataFieldsMappers) {
            metadataMapper.postParse(context);
        }
    }

    private void validateType(SourceToParse source) {
        if (docMapper.type().equals(MapperService.DEFAULT_MAPPING)) {
            throw new IllegalArgumentException("It is forbidden to index into the default mapping [" + MapperService.DEFAULT_MAPPING + "]");
        }

        if (Objects.equals(source.type(), docMapper.type()) == false) {
            throw new MapperParsingException("Type mismatch, provide type [" + source.type() + "] but mapper is of type [" + docMapper.type() + "]");
        }
    }

    private static void validateStart(XContentParser parser) throws IOException {
        // will result in START_OBJECT
        XContentParser.Token token = parser.nextToken();
        if (token != XContentParser.Token.START_OBJECT) {
            throw new MapperParsingException("Malformed content, must start with an object");
        }
    }

    private static void validateEnd(XContentParser parser) throws IOException {
        XContentParser.Token token;// only check for end of tokens if we created the parser here
        // try to parse the next token, this should be null if the object is ended properly
        // but will throw a JSON exception if the extra tokens is not valid JSON (this will be handled by the catch)
        token = parser.nextToken();
        if (token != null) {
            throw new IllegalArgumentException("Malformed content, found extra data after parsing: " + token);
        }
    }

    private static boolean isEmptyDoc(Mapping mapping, XContentParser parser) throws IOException {
        if (mapping.root.isEnabled()) {
            final XContentParser.Token token = parser.nextToken();
            if (token == XContentParser.Token.END_OBJECT) {
                // empty doc, we can handle it...
                return true;
            } else if (token != XContentParser.Token.FIELD_NAME) {
                throw new MapperParsingException("Malformed content, after first object, either the type field or the actual properties should exist");
            }
        }
        return false;
    }


    private static ParsedDocument parsedDocument(SourceToParse source, ParseContext.InternalParseContext context, Mapping update) {
        return new ParsedDocument(
            context.version(),
            context.seqID(),
            context.sourceToParse().id(),
            context.sourceToParse().type(),
            source.routing(),
            context.docs(),
            context.sourceToParse().source(),
            context.sourceToParse().getXContentType(),
            update
        );
    }


    private static MapperParsingException wrapInMapperParsingException(SourceToParse source, Exception e) {
        // if its already a mapper parsing exception, no need to wrap it...
        if (e instanceof MapperParsingException) {
            return (MapperParsingException) e;
        }

        // Throw a more meaningful message if the document is empty.
        if (source.source() != null && source.source().length() == 0) {
            return new MapperParsingException("failed to parse, document is empty");
        }

        return new MapperParsingException("failed to parse", e);
    }

    private static String[] splitAndValidatePath(String fullFieldPath) {
        if (fullFieldPath.contains(".")) {
            String[] parts = fullFieldPath.split("\\.");
            for (String part : parts) {
                if (Strings.hasText(part) == false) {
                    // check if the field name contains only whitespace
                    if (Strings.isEmpty(part) == false) {
                        throw new IllegalArgumentException(
                                "object field cannot contain only whitespace: ['" + fullFieldPath + "']");
                    }
                    throw new IllegalArgumentException(
                            "object field starting or ending with a [.] makes object resolution ambiguous: [" + fullFieldPath + "]");
                }
            }
            return parts;
        } else {
            if (Strings.isEmpty(fullFieldPath)) {
                throw new IllegalArgumentException("field name cannot be an empty string");
            }
            return new String[] {fullFieldPath};
        }
    }

    /** Creates a Mapping containing any dynamically added fields, or returns null if there were no dynamic mappings. */
    static Mapping createDynamicUpdate(Mapping mapping, DocumentMapper docMapper, List<Mapper> dynamicMappers) {
        if (dynamicMappers.isEmpty()) {
            return null;
        }
        // We build a mapping by first sorting the mappers, so that all mappers containing a common prefix
        // will be processed in a contiguous block. When the prefix is no longer seen, we pop the extra elements
        // off the stack, merging them upwards into the existing mappers.
        Collections.sort(dynamicMappers, (Mapper o1, Mapper o2) -> o1.name().compareTo(o2.name()));
        Iterator<Mapper> dynamicMapperItr = dynamicMappers.iterator();
        List<ObjectMapper> parentMappers = new ArrayList<>();
        Mapper firstUpdate = dynamicMapperItr.next();
        parentMappers.add(createUpdate(mapping.root(), splitAndValidatePath(firstUpdate.name()), 0, firstUpdate));
        Mapper previousMapper = null;
        while (dynamicMapperItr.hasNext()) {
            Mapper newMapper = dynamicMapperItr.next();
            if (previousMapper != null && newMapper.name().equals(previousMapper.name())) {
                // We can see the same mapper more than once, for example, if we had foo.bar and foo.baz, where
                // foo did not yet exist. This will create 2 copies in dynamic mappings, which should be identical.
                // Here we just skip over the duplicates, but we merge them to ensure there are no conflicts.
                newMapper.merge(previousMapper);
                continue;
            }
            previousMapper = newMapper;
            String[] nameParts = splitAndValidatePath(newMapper.name());

            // We first need the stack to only contain mappers in common with the previously processed mapper
            // For example, if the first mapper processed was a.b.c, and we now have a.d, the stack will contain
            // a.b, and we want to merge b back into the stack so it just contains a
            int i = removeUncommonMappers(parentMappers, nameParts);

            // Then we need to add back mappers that may already exist within the stack, but are not on it.
            // For example, if we processed a.b, followed by an object mapper a.c.d, and now are adding a.c.d.e
            // then the stack will only have a on it because we will have already merged a.c.d into the stack.
            // So we need to pull a.c, followed by a.c.d, onto the stack so e can be added to the end.
            i = expandCommonMappers(parentMappers, nameParts, i);

            // If there are still parents of the new mapper which are not on the stack, we need to pull them
            // from the existing mappings. In order to maintain the invariant that the stack only contains
            // fields which are updated, we cannot simply add the existing mappers to the stack, since they
            // may have other subfields which will not be updated. Instead, we pull the mapper from the existing
            // mappings, and build an update with only the new mapper and its parents. This then becomes our
            // "new mapper", and can be added to the stack.
            if (i < nameParts.length - 1) {
                newMapper = createExistingMapperUpdate(parentMappers, nameParts, i, docMapper, newMapper);
            }

            if (newMapper instanceof ObjectMapper) {
                parentMappers.add((ObjectMapper)newMapper);
            } else {
                addToLastMapper(parentMappers, newMapper, true);
            }
        }
        popMappers(parentMappers, 1, true);
        assert parentMappers.size() == 1;

        return mapping.mappingUpdate(parentMappers.get(0));
    }

    private static void popMappers(List<ObjectMapper> parentMappers, int keepBefore, boolean merge) {
        assert keepBefore >= 1; // never remove the root mapper
        // pop off parent mappers not needed by the current mapper,
        // merging them backwards since they are immutable
        for (int i = parentMappers.size() - 1; i >= keepBefore; --i) {
            addToLastMapper(parentMappers, parentMappers.remove(i), merge);
        }
    }

    /**
     * Adds a mapper as an update into the last mapper. If merge is true, the new mapper
     * will be merged in with other child mappers of the last parent, otherwise it will be a new update.
     */
    private static void addToLastMapper(List<ObjectMapper> parentMappers, Mapper mapper, boolean merge) {
        assert parentMappers.size() >= 1;
        int lastIndex = parentMappers.size() - 1;
        ObjectMapper withNewMapper = parentMappers.get(lastIndex).mappingUpdate(mapper);
        if (merge) {
            withNewMapper = parentMappers.get(lastIndex).merge(withNewMapper);
        }
        parentMappers.set(lastIndex, withNewMapper);
    }

    /**
     * Removes mappers that exist on the stack, but are not part of the path of the current nameParts,
     * Returns the next unprocessed index from nameParts.
     */
    private static int removeUncommonMappers(List<ObjectMapper> parentMappers, String[] nameParts) {
        int keepBefore = 1;
        while (keepBefore < parentMappers.size() &&
            parentMappers.get(keepBefore).simpleName().equals(nameParts[keepBefore - 1])) {
            ++keepBefore;
        }
        popMappers(parentMappers, keepBefore, true);
        return keepBefore - 1;
    }

    /**
     * Adds mappers from the end of the stack that exist as updates within those mappers.
     * Returns the next unprocessed index from nameParts.
     */
    private static int expandCommonMappers(List<ObjectMapper> parentMappers, String[] nameParts, int i) {
        ObjectMapper last = parentMappers.get(parentMappers.size() - 1);
        while (i < nameParts.length - 1 && last.getMapper(nameParts[i]) != null) {
            Mapper newLast = last.getMapper(nameParts[i]);
            assert newLast instanceof ObjectMapper;
            last = (ObjectMapper) newLast;
            parentMappers.add(last);
            ++i;
        }
        return i;
    }

    /** Creates an update for intermediate object mappers that are not on the stack, but parents of newMapper. */
    private static ObjectMapper createExistingMapperUpdate(List<ObjectMapper> parentMappers, String[] nameParts, int i,
                                                           DocumentMapper docMapper, Mapper newMapper) {
        String updateParentName = nameParts[i];
        final ObjectMapper lastParent = parentMappers.get(parentMappers.size() - 1);
        if (parentMappers.size() > 1) {
            // only prefix with parent mapper if the parent mapper isn't the root (which has a fake name)
            updateParentName = lastParent.name() + '.' + nameParts[i];
        }
        ObjectMapper updateParent = docMapper.objectMappers().get(updateParentName);
        assert updateParent != null : updateParentName + " doesn't exist";
        return createUpdate(updateParent, nameParts, i + 1, newMapper);
    }

    /** Build an update for the parent which will contain the given mapper and any intermediate fields. */
    private static ObjectMapper createUpdate(ObjectMapper parent, String[] nameParts, int i, Mapper mapper) {
        List<ObjectMapper> parentMappers = new ArrayList<>();
        ObjectMapper previousIntermediate = parent;
        for (; i < nameParts.length - 1; ++i) {
            Mapper intermediate = previousIntermediate.getMapper(nameParts[i]);
            assert intermediate != null : "Field " + previousIntermediate.name() + " does not have a subfield " + nameParts[i];
            assert intermediate instanceof ObjectMapper;
            parentMappers.add((ObjectMapper)intermediate);
            previousIntermediate = (ObjectMapper)intermediate;
        }
        if (parentMappers.isEmpty() == false) {
            // add the new mapper to the stack, and pop down to the original parent level
            addToLastMapper(parentMappers, mapper, false);
            popMappers(parentMappers, 1, false);
            mapper = parentMappers.get(0);
        }
        return parent.mappingUpdate(mapper);
    }

    static void parseObjectOrNested(ParseContext context, ObjectMapper mapper) throws IOException {
        if (mapper.isEnabled() == false) {
            context.parser().skipChildren();
            return;
        }
        XContentParser parser = context.parser();
        XContentParser.Token token = parser.currentToken();
        if (token == XContentParser.Token.VALUE_NULL) {
            // the object is null ("obj1" : null), simply bail
            return;
        }

        String currentFieldName = parser.currentName();
        if (token.isValue()) {
            throw new MapperParsingException("object mapping for [" + mapper.name() + "] tried to parse field [" + currentFieldName + "] as object, but found a concrete value");
        }

        ObjectMapper.Nested nested = mapper.nested();
        if (nested.isNested()) {
            context = nestedContext(context, mapper);
        }

        // if we are at the end of the previous object, advance
        if (token == XContentParser.Token.END_OBJECT) {
            token = parser.nextToken();
        }
        if (token == XContentParser.Token.START_OBJECT) {
            // if we are just starting an OBJECT, advance, this is the object we are parsing, we need the name first
            token = parser.nextToken();
        }

        innerParseObject(context, mapper, parser, currentFieldName, token);
        // restore the enable path flag
        if (nested.isNested()) {
            nested(context, nested);
        }
    }

    private static void innerParseObject(ParseContext context, ObjectMapper mapper, XContentParser parser, String currentFieldName, XContentParser.Token token) throws IOException {
        while (token != XContentParser.Token.END_OBJECT) {
            if (token == XContentParser.Token.START_OBJECT) {
                parseObject(context, mapper, currentFieldName);
            } else if (token == XContentParser.Token.START_ARRAY) {
                parseArray(context, mapper, currentFieldName);
            } else if (token == XContentParser.Token.FIELD_NAME) {
                currentFieldName = parser.currentName();
                if (MapperService.isMetadataField(context.path().pathAsText(currentFieldName))) {
                    throw new MapperParsingException("Field [" + currentFieldName + "] is a metadata field and cannot be added inside a document. Use the index API request parameters.");
                }
            } else if (token == XContentParser.Token.VALUE_NULL) {
                parseNullValue(context, mapper, currentFieldName);
            } else if (token == null) {
                throw new MapperParsingException("object mapping for [" + mapper.name() + "] tried to parse field [" + currentFieldName + "] as object, but got EOF, has a concrete value been provided to it?");
            } else if (token.isValue()) {
                parseValue(context, mapper, currentFieldName, token);
            }
            token = parser.nextToken();
        }
    }

    private static void nested(ParseContext context, ObjectMapper.Nested nested) {
        ParseContext.Document nestedDoc = context.doc();
        ParseContext.Document parentDoc = nestedDoc.getParent();
        if (nested.isIncludeInParent()) {
            addFields(nestedDoc, parentDoc);
        }
        if (nested.isIncludeInRoot()) {
            ParseContext.Document rootDoc = context.rootDoc();
            // don't add it twice, if its included in parent, and we are handling the master doc...
            if (!nested.isIncludeInParent() || parentDoc != rootDoc) {
                addFields(nestedDoc, rootDoc);
            }
        }
    }

    private static void addFields(ParseContext.Document nestedDoc, ParseContext.Document rootDoc) {
        for (IndexableField field : nestedDoc.getFields()) {
            if (!field.name().equals(TypeFieldMapper.NAME)) {
                rootDoc.add(field);
            }
        }
    }

    private static ParseContext nestedContext(ParseContext context, ObjectMapper mapper) {
        context = context.createNestedContext(mapper.fullPath());
        ParseContext.Document nestedDoc = context.doc();
        ParseContext.Document parentDoc = nestedDoc.getParent();

        // We need to add the uid or id to this nested Lucene document too,
        // If we do not do this then when a document gets deleted only the root Lucene document gets deleted and
        // not the nested Lucene documents! Besides the fact that we would have zombie Lucene documents, the ordering of
        // documents inside the Lucene index (document blocks) will be incorrect, as nested documents of different root
        // documents are then aligned with other root documents. This will lead tothe nested query, sorting, aggregations
        // and inner hits to fail or yield incorrect results.
        IndexableField idField = parentDoc.getField(IdFieldMapper.NAME);
        if (idField != null) {
            // We just need to store the id as indexed field, so that IndexWriter#deleteDocuments(term) can then
            // delete it when the root document is deleted too.
            if (idField.stringValue() != null) {
                // backward compat with 5.x
                // TODO: Remove on 7.0
                nestedDoc.add(new Field(IdFieldMapper.NAME, idField.stringValue(), IdFieldMapper.Defaults.NESTED_FIELD_TYPE));
            } else {
                nestedDoc.add(new Field(IdFieldMapper.NAME, idField.binaryValue(), IdFieldMapper.Defaults.NESTED_FIELD_TYPE));
            }
        } else {
            throw new IllegalStateException("The root document of a nested document should have an _id field");
        }

        // the type of the nested doc starts with __, so we can identify that its a nested one in filters
        // note, we don't prefix it with the type of the doc since it allows us to execute a nested query
        // across types (for example, with similar nested objects)
        nestedDoc.add(new Field(TypeFieldMapper.NAME, mapper.nestedTypePathAsString(), TypeFieldMapper.Defaults.FIELD_TYPE));
        return context;
    }

    private static void parseObjectOrField(ParseContext context, Mapper mapper) throws IOException {
        if (mapper instanceof ObjectMapper) {
            parseObjectOrNested(context, (ObjectMapper) mapper);
        } else if (mapper instanceof FieldMapper) {
            FieldMapper fieldMapper = (FieldMapper) mapper;
            Mapper update = fieldMapper.parse(context);
            if (update != null) {
                context.addDynamicMapper(update);
            }
            parseCopyFields(context, fieldMapper.copyTo().copyToFields());
        } else if (mapper instanceof FieldAliasMapper) {
            throw new IllegalArgumentException("Cannot write to a field alias [" + mapper.name() + "].");
        } else {
            throw new IllegalStateException("The provided mapper [" + mapper.name() + "] has an unrecognized type [" +
                mapper.getClass().getSimpleName() + "].");
        }
    }

    private static void parseObject(final ParseContext context, ObjectMapper mapper, String currentFieldName) throws IOException {
        assert currentFieldName != null;

        final String[] paths = splitAndValidatePath(currentFieldName);
        Mapper objectMapper = getMapper(mapper, currentFieldName, paths);
        if (objectMapper != null) {
            context.path().add(currentFieldName);
            parseObjectOrField(context, objectMapper);
            context.path().remove();
        } else {
            currentFieldName = paths[paths.length - 1];
            Tuple<Integer, ObjectMapper> parentMapperTuple = getDynamicParentMapper(context, paths, mapper);
            ObjectMapper parentMapper = parentMapperTuple.v2();
            ObjectMapper.Dynamic dynamic = dynamicOrDefault(parentMapper, context);
            if (dynamic == ObjectMapper.Dynamic.STRICT) {
                throw new StrictDynamicMappingException(mapper.fullPath(), currentFieldName);
            } else if (dynamic == ObjectMapper.Dynamic.TRUE) {
                Mapper.Builder builder = context.root().findTemplateBuilder(context, currentFieldName, XContentFieldType.OBJECT);
                if (builder == null) {
                    builder = new ObjectMapper.Builder(currentFieldName).enabled(true);
                }
                Mapper.BuilderContext builderContext = new Mapper.BuilderContext(context.indexSettings().getSettings(), context.path());
                objectMapper = builder.build(builderContext);
                context.addDynamicMapper(objectMapper);
                context.path().add(currentFieldName);
                parseObjectOrField(context, objectMapper);
                context.path().remove();
            } else {
                // not dynamic, read everything up to end object
                context.parser().skipChildren();
            }
            for (int i = 0; i < parentMapperTuple.v1(); i++) {
                context.path().remove();
            }
        }
    }

    private static void parseArray(ParseContext context, ObjectMapper parentMapper, String lastFieldName) throws IOException {
        String arrayFieldName = lastFieldName;

        final String[] paths = splitAndValidatePath(arrayFieldName);
        Mapper mapper = getMapper(parentMapper, lastFieldName, paths);
        if (mapper != null) {
            // There is a concrete mapper for this field already. Need to check if the mapper
            // expects an array, if so we pass the context straight to the mapper and if not
            // we serialize the array components
            if (mapper instanceof ArrayValueMapperParser) {
                parseObjectOrField(context, mapper);
            } else {
                parseNonDynamicArray(context, parentMapper, lastFieldName, arrayFieldName);
            }
        } else {
            arrayFieldName = paths[paths.length - 1];
            lastFieldName = arrayFieldName;
            Tuple<Integer, ObjectMapper> parentMapperTuple = getDynamicParentMapper(context, paths, parentMapper);
            parentMapper = parentMapperTuple.v2();
            ObjectMapper.Dynamic dynamic = dynamicOrDefault(parentMapper, context);
            if (dynamic == ObjectMapper.Dynamic.STRICT) {
                throw new StrictDynamicMappingException(parentMapper.fullPath(), arrayFieldName);
            } else if (dynamic == ObjectMapper.Dynamic.TRUE) {
                Mapper.Builder builder = context.root().findTemplateBuilder(context, arrayFieldName, XContentFieldType.OBJECT);
                if (builder == null) {
                    parseNonDynamicArray(context, parentMapper, lastFieldName, arrayFieldName);
                } else {
                    Mapper.BuilderContext builderContext = new Mapper.BuilderContext(context.indexSettings().getSettings(), context.path());
                    mapper = builder.build(builderContext);
                    assert mapper != null;
                    if (mapper instanceof ArrayValueMapperParser) {
                        context.addDynamicMapper(mapper);
                        context.path().add(arrayFieldName);
                        parseObjectOrField(context, mapper);
                        context.path().remove();
                    } else {
                        parseNonDynamicArray(context, parentMapper, lastFieldName, arrayFieldName);
                    }
                }
            } else {
                // TODO: shouldn't this skip, not parse?
                parseNonDynamicArray(context, parentMapper, lastFieldName, arrayFieldName);
            }
            for (int i = 0; i < parentMapperTuple.v1(); i++) {
                context.path().remove();
            }
        }
    }

    private static void parseNonDynamicArray(ParseContext context, ObjectMapper mapper, String lastFieldName, String arrayFieldName) throws IOException {
        XContentParser parser = context.parser();
        XContentParser.Token token;
        while ((token = parser.nextToken()) != XContentParser.Token.END_ARRAY) {
            if (token == XContentParser.Token.START_OBJECT) {
                parseObject(context, mapper, lastFieldName);
            } else if (token == XContentParser.Token.START_ARRAY) {
                parseArray(context, mapper, lastFieldName);
            } else if (token == XContentParser.Token.FIELD_NAME) {
                lastFieldName = parser.currentName();
            } else if (token == XContentParser.Token.VALUE_NULL) {
                parseNullValue(context, mapper, lastFieldName);
            } else if (token == null) {
                throw new MapperParsingException("object mapping for [" + mapper.name() + "] with array for [" + arrayFieldName + "] tried to parse as array, but got EOF, is there a mismatch in types for the same field?");
            } else {
                parseValue(context, mapper, lastFieldName, token);
            }
        }
    }

    private static void parseValue(final ParseContext context, ObjectMapper parentMapper, String currentFieldName, XContentParser.Token token) throws IOException {
        if (currentFieldName == null) {
            throw new MapperParsingException("object mapping [" + parentMapper.name() + "] trying to serialize a value with no field associated with it, current value [" + context.parser().textOrNull() + "]");
        }

        final String[] paths = splitAndValidatePath(currentFieldName);
        Mapper mapper = getMapper(parentMapper, currentFieldName, paths);
        if (mapper != null) {
            parseObjectOrField(context, mapper);
        } else {
            currentFieldName = paths[paths.length - 1];
            Tuple<Integer, ObjectMapper> parentMapperTuple = getDynamicParentMapper(context, paths, parentMapper);
            parentMapper = parentMapperTuple.v2();
            parseDynamicValue(context, parentMapper, currentFieldName, token);
            for (int i = 0; i < parentMapperTuple.v1(); i++) {
                context.path().remove();
            }
        }
    }

    private static void parseNullValue(ParseContext context, ObjectMapper parentMapper, String lastFieldName) throws IOException {
        // we can only handle null values if we have mappings for them
        Mapper mapper = getMapper(parentMapper, lastFieldName, splitAndValidatePath(lastFieldName));
        if (mapper != null) {
            // TODO: passing null to an object seems bogus?
            parseObjectOrField(context, mapper);
        } else if (parentMapper.dynamic() == ObjectMapper.Dynamic.STRICT) {
            throw new StrictDynamicMappingException(parentMapper.fullPath(), lastFieldName);
        }
    }

    private static Mapper.Builder<?,?> createBuilderFromFieldType(final ParseContext context, MappedFieldType fieldType, String currentFieldName) {
        Mapper.Builder builder = null;
        if (fieldType instanceof TextFieldType) {
            builder = context.root().findTemplateBuilder(context, currentFieldName, "text", XContentFieldType.STRING);
            if (builder == null) {
                builder = new TextFieldMapper.Builder(currentFieldName)
                        .addMultiField(new KeywordFieldMapper.Builder("keyword").ignoreAbove(256));
            }
        } else if (fieldType instanceof KeywordFieldType) {
            builder = context.root().findTemplateBuilder(context, currentFieldName, "keyword", XContentFieldType.STRING);
        } else {
            switch (fieldType.typeName()) {
            case DateFieldMapper.CONTENT_TYPE:
                builder = context.root().findTemplateBuilder(context, currentFieldName, XContentFieldType.DATE);
                break;
            case "long":
                builder = context.root().findTemplateBuilder(context, currentFieldName, "long", XContentFieldType.LONG);
                break;
            case "double":
                builder = context.root().findTemplateBuilder(context, currentFieldName, "double", XContentFieldType.DOUBLE);
                break;
            case "integer":
                builder = context.root().findTemplateBuilder(context, currentFieldName, "integer", XContentFieldType.LONG);
                break;
            case "float":
                builder = context.root().findTemplateBuilder(context, currentFieldName, "float", XContentFieldType.DOUBLE);
                break;
            case BooleanFieldMapper.CONTENT_TYPE:
                builder = context.root().findTemplateBuilder(context, currentFieldName, "boolean", XContentFieldType.BOOLEAN);
                break;
            default:
                break;
            }
        }
        if (builder == null) {
            Mapper.TypeParser.ParserContext parserContext = context.docMapperParser().parserContext(currentFieldName);
            Mapper.TypeParser typeParser = parserContext.typeParser(fieldType.typeName());
            if (typeParser == null) {
                throw new MapperParsingException("Cannot generate dynamic mappings of type [" + fieldType.typeName()
                    + "] for [" + currentFieldName + "]");
            }
            builder = typeParser.parse(currentFieldName, new HashMap<>(), parserContext);
        }
        return builder;
    }

    private static Mapper.Builder<?, ?> newLongBuilder(String name, Version indexCreated) {
        return new NumberFieldMapper.Builder(name, NumberFieldMapper.NumberType.LONG);
    }

    private static Mapper.Builder<?, ?> newFloatBuilder(String name, Version indexCreated) {
        return new NumberFieldMapper.Builder(name, NumberFieldMapper.NumberType.FLOAT);
    }

    private static Mapper.Builder<?, ?> newDateBuilder(String name, FormatDateTimeFormatter dateTimeFormatter, Version indexCreated) {
        DateFieldMapper.Builder builder = new DateFieldMapper.Builder(name);
        if (dateTimeFormatter != null) {
            builder.dateTimeFormatter(dateTimeFormatter);
        }
        return builder;
    }

    private static Mapper.Builder<?,?> createBuilderFromDynamicValue(final ParseContext context, XContentParser.Token token, String currentFieldName) throws IOException {
        if (token == XContentParser.Token.VALUE_STRING) {
            String text = context.parser().text();

            boolean parseableAsLong = false;
            try {
                Long.parseLong(text);
                parseableAsLong = true;
            } catch (NumberFormatException e) {
                // not a long number
            }

            boolean parseableAsDouble = false;
            try {
                Double.parseDouble(text);
                parseableAsDouble = true;
            } catch (NumberFormatException e) {
                // not a double number
            }

            if (parseableAsLong && context.root().numericDetection()) {
                Mapper.Builder builder = context.root().findTemplateBuilder(context, currentFieldName, XContentFieldType.LONG);
                if (builder == null) {
                    builder = newLongBuilder(currentFieldName, context.indexSettings().getIndexVersionCreated());
                }
                return builder;
            } else if (parseableAsDouble && context.root().numericDetection()) {
                Mapper.Builder builder = context.root().findTemplateBuilder(context, currentFieldName, XContentFieldType.DOUBLE);
                if (builder == null) {
                    builder = newFloatBuilder(currentFieldName, context.indexSettings().getIndexVersionCreated());
                }
                return builder;
            } else if (parseableAsLong == false && parseableAsDouble == false && context.root().dateDetection()) {
                // We refuse to match pure numbers, which are too likely to be
                // false positives with date formats that include eg.
                // `epoch_millis` or `YYYY`
                for (FormatDateTimeFormatter dateTimeFormatter : context.root().dynamicDateTimeFormatters()) {
                    try {
                        dateTimeFormatter.parser().parseMillis(text);
                    } catch (IllegalArgumentException e) {
                        // failure to parse this, continue
                        continue;
                    }
                    Mapper.Builder builder = context.root().findTemplateBuilder(context, currentFieldName, XContentFieldType.DATE);
                    if (builder == null) {
                        builder = newDateBuilder(currentFieldName, dateTimeFormatter, context.indexSettings().getIndexVersionCreated());
                    }
                    if (builder instanceof DateFieldMapper.Builder) {
                        DateFieldMapper.Builder dateBuilder = (DateFieldMapper.Builder) builder;
                        if (dateBuilder.isDateTimeFormatterSet() == false) {
                            dateBuilder.dateTimeFormatter(dateTimeFormatter);
                        }
                    }
                    return builder;
                }
            }

            Mapper.Builder builder = context.root().findTemplateBuilder(context, currentFieldName, XContentFieldType.STRING);
            if (builder == null) {
                builder = new TextFieldMapper.Builder(currentFieldName)
                        .addMultiField(new KeywordFieldMapper.Builder("keyword").ignoreAbove(256));
            }
            return builder;
        } else if (token == XContentParser.Token.VALUE_NUMBER) {
            XContentParser.NumberType numberType = context.parser().numberType();
            if (numberType == XContentParser.NumberType.INT || numberType == XContentParser.NumberType.LONG) {
                Mapper.Builder builder = context.root().findTemplateBuilder(context, currentFieldName, XContentFieldType.LONG);
                if (builder == null) {
                    builder = newLongBuilder(currentFieldName, context.indexSettings().getIndexVersionCreated());
                }
                return builder;
            } else if (numberType == XContentParser.NumberType.FLOAT || numberType == XContentParser.NumberType.DOUBLE) {
                Mapper.Builder builder = context.root().findTemplateBuilder(context, currentFieldName, XContentFieldType.DOUBLE);
                if (builder == null) {
                    // no templates are defined, we use float by default instead of double
                    // since this is much more space-efficient and should be enough most of
                    // the time
                    builder = newFloatBuilder(currentFieldName, context.indexSettings().getIndexVersionCreated());
                }
                return builder;
            }
        } else if (token == XContentParser.Token.VALUE_BOOLEAN) {
            Mapper.Builder builder = context.root().findTemplateBuilder(context, currentFieldName, XContentFieldType.BOOLEAN);
            if (builder == null) {
                builder = new BooleanFieldMapper.Builder(currentFieldName);
            }
            return builder;
        } else if (token == XContentParser.Token.VALUE_EMBEDDED_OBJECT) {
            Mapper.Builder builder = context.root().findTemplateBuilder(context, currentFieldName, XContentFieldType.BINARY);
            if (builder == null) {
                builder = new BinaryFieldMapper.Builder(currentFieldName);
            }
            return builder;
        } else {
            Mapper.Builder builder = context.root().findTemplateBuilder(context, currentFieldName, XContentFieldType.STRING);
            if (builder != null) {
                return builder;
            }
        }
        // TODO how do we identify dynamically that its a binary value?
        throw new IllegalStateException("Can't handle serializing a dynamic type with content token [" + token + "] and field name [" + currentFieldName + "]");
    }

    private static void parseDynamicValue(final ParseContext context, ObjectMapper parentMapper, String currentFieldName, XContentParser.Token token) throws IOException {
        ObjectMapper.Dynamic dynamic = dynamicOrDefault(parentMapper, context);
        if (dynamic == ObjectMapper.Dynamic.STRICT) {
            throw new StrictDynamicMappingException(parentMapper.fullPath(), currentFieldName);
        }
        if (dynamic == ObjectMapper.Dynamic.FALSE) {
            return;
        }
        final String path = context.path().pathAsText(currentFieldName);
        final Mapper.BuilderContext builderContext = new Mapper.BuilderContext(context.indexSettings().getSettings(), context.path());
        final MappedFieldType existingFieldType = context.mapperService().fullName(path);
        final Mapper.Builder builder;
        if (existingFieldType != null) {
            // create a builder of the same type
            builder = createBuilderFromFieldType(context, existingFieldType, currentFieldName);
        } else {
            builder = createBuilderFromDynamicValue(context, token, currentFieldName);
        }
        Mapper mapper = builder.build(builderContext);
        if (existingFieldType != null) {
            // try to not introduce a conflict
            mapper = mapper.updateFieldType(Collections.singletonMap(path, existingFieldType));
        }
        context.addDynamicMapper(mapper);

        parseObjectOrField(context, mapper);
    }

    /** Creates instances of the fields that the current field should be copied to */
    private static void parseCopyFields(ParseContext context, List<String> copyToFields) throws IOException {
        if (!context.isWithinCopyTo() && copyToFields.isEmpty() == false) {
            context = context.createCopyToContext();
            for (String field : copyToFields) {
                // In case of a hierarchy of nested documents, we need to figure out
                // which document the field should go to
                ParseContext.Document targetDoc = null;
                for (ParseContext.Document doc = context.doc(); doc != null; doc = doc.getParent()) {
                    if (field.startsWith(doc.getPrefix())) {
                        targetDoc = doc;
                        break;
                    }
                }
                assert targetDoc != null;
                final ParseContext copyToContext;
                if (targetDoc == context.doc()) {
                    copyToContext = context;
                } else {
                    copyToContext = context.switchDoc(targetDoc);
                }
                parseCopy(field, copyToContext);
            }
        }
    }

    /** Creates an copy of the current field with given field name and boost */
    private static void parseCopy(String field, ParseContext context) throws IOException {
        Mapper mapper = context.docMapper().mappers().getMapper(field);
        if (mapper != null) {
            if (mapper instanceof FieldMapper) {
                ((FieldMapper) mapper).parse(context);
            } else if (mapper instanceof FieldAliasMapper) {
                throw new IllegalArgumentException("Cannot copy to a field alias [" + mapper.name() + "].");
            } else {
                throw new IllegalStateException("The provided mapper [" + mapper.name() +
                    "] has an unrecognized type [" + mapper.getClass().getSimpleName() + "].");
            }
        } else {
            // The path of the dest field might be completely different from the current one so we need to reset it
            context = context.overridePath(new ContentPath(0));

            final String[] paths = splitAndValidatePath(field);
            final String fieldName = paths[paths.length-1];
            Tuple<Integer, ObjectMapper> parentMapperTuple = getDynamicParentMapper(context, paths, null);
            ObjectMapper objectMapper = parentMapperTuple.v2();
            parseDynamicValue(context, objectMapper, fieldName, context.parser().currentToken());
            for (int i = 0; i < parentMapperTuple.v1(); i++) {
                context.path().remove();
            }
        }
    }

    private static Tuple<Integer, ObjectMapper> getDynamicParentMapper(ParseContext context, final String[] paths,
            ObjectMapper currentParent) {
        ObjectMapper mapper = currentParent == null ? context.root() : currentParent;
        int pathsAdded = 0;
<<<<<<< HEAD
            ObjectMapper parent = mapper;
            for (int i = 0; i < paths.length-1; i++) {
            String currentPath = context.path().pathAsText(paths[i]);
            FieldMapper existingFieldMapper = context.docMapper().mappers().getMapper(currentPath);
            if (existingFieldMapper != null) {
                throw new MapperParsingException(
                        "Could not dynamically add mapping for field [{}]. Existing mapping for [{}] must be of type object but found [{}].",
                        null, String.join(".", paths), currentPath, existingFieldMapper.fieldType.typeName());
            }
            mapper = context.docMapper().objectMappers().get(currentPath);
                if (mapper == null) {
                    // One mapping is missing, check if we are allowed to create a dynamic one.
                    ObjectMapper.Dynamic dynamic = dynamicOrDefault(parent, context);

                    switch (dynamic) {
                        case STRICT:
                            throw new StrictDynamicMappingException(parent.fullPath(), paths[i]);
                        case TRUE:
                            Mapper.Builder builder = context.root().findTemplateBuilder(context, paths[i], XContentFieldType.OBJECT);
                            if (builder == null) {
                                builder = new ObjectMapper.Builder(paths[i]).enabled(true);
                            }
                            Mapper.BuilderContext builderContext = new Mapper.BuilderContext(context.indexSettings().getSettings(),
                                context.path());
                            mapper = (ObjectMapper) builder.build(builderContext);
                            if (mapper.nested() != ObjectMapper.Nested.NO) {
                                throw new MapperParsingException("It is forbidden to create dynamic nested objects ([" + context.path().pathAsText(paths[i])
                                        + "]) through `copy_to` or dots in field names");
                            }
                            context.addDynamicMapper(mapper);
                            break;
                        case FALSE:
                           // Should not dynamically create any more mappers so return the last mapper
                        return new Tuple<>(pathsAdded, parent);
=======
        ObjectMapper parent = mapper;
        for (int i = 0; i < paths.length-1; i++) {
        String currentPath = context.path().pathAsText(paths[i]);
        Mapper existingFieldMapper = context.docMapper().mappers().getMapper(currentPath);
        if (existingFieldMapper != null) {
            throw new MapperParsingException(
                    "Could not dynamically add mapping for field [{}]. Existing mapping for [{}] must be of type object but found [{}].",
                    null, String.join(".", paths), currentPath, existingFieldMapper.typeName());
        }
        mapper = context.docMapper().objectMappers().get(currentPath);
            if (mapper == null) {
                // One mapping is missing, check if we are allowed to create a dynamic one.
                ObjectMapper.Dynamic dynamic = dynamicOrDefault(parent, context);

                switch (dynamic) {
                    case STRICT:
                        throw new StrictDynamicMappingException(parent.fullPath(), paths[i]);
                    case TRUE:
                        Mapper.Builder builder = context.root().findTemplateBuilder(context, paths[i], XContentFieldType.OBJECT);
                        if (builder == null) {
                            builder = new ObjectMapper.Builder(paths[i]).enabled(true);
                        }
                        Mapper.BuilderContext builderContext = new Mapper.BuilderContext(context.indexSettings(), context.path());
                        mapper = (ObjectMapper) builder.build(builderContext);
                        if (mapper.nested() != ObjectMapper.Nested.NO) {
                            throw new MapperParsingException("It is forbidden to create dynamic nested objects ([" + context.path().pathAsText(paths[i])
                                    + "]) through `copy_to` or dots in field names");
                        }
                        context.addDynamicMapper(mapper);
                        break;
                    case FALSE:
                       // Should not dynamically create any more mappers so return the last mapper
                    return new Tuple<>(pathsAdded, parent);
>>>>>>> c7a41c50

                }
            }
            context.path().add(paths[i]);
            pathsAdded++;
            parent = mapper;
        }
        return new Tuple<>(pathsAdded, mapper);
    }

    // find what the dynamic setting is given the current parse context and parent
    private static ObjectMapper.Dynamic dynamicOrDefault(ObjectMapper parentMapper, ParseContext context) {
        ObjectMapper.Dynamic dynamic = parentMapper.dynamic();
        while (dynamic == null) {
            int lastDotNdx = parentMapper.name().lastIndexOf('.');
            if (lastDotNdx == -1) {
                // no dot means we the parent is the root, so just delegate to the default outside the loop
                break;
            }
            String parentName = parentMapper.name().substring(0, lastDotNdx);
            parentMapper = context.docMapper().objectMappers().get(parentName);
            if (parentMapper == null) {
                // If parentMapper is ever null, it means the parent of the current mapper was dynamically created.
                // But in order to be created dynamically, the dynamic setting of that parent was necessarily true
                return ObjectMapper.Dynamic.TRUE;
            }
            dynamic = parentMapper.dynamic();
        }
        if (dynamic == null) {
            return context.root().dynamic() == null ? ObjectMapper.Dynamic.TRUE : context.root().dynamic();
        }
        return dynamic;
    }

    // looks up a child mapper, but takes into account field names that expand to objects
    private static Mapper getMapper(ObjectMapper objectMapper, String fieldName, String[] subfields) {
        for (int i = 0; i < subfields.length - 1; ++i) {
            Mapper mapper = objectMapper.getMapper(subfields[i]);
            if (mapper == null || (mapper instanceof ObjectMapper) == false) {
                return null;
            }
            objectMapper = (ObjectMapper)mapper;
            if (objectMapper.nested().isNested()) {
                throw new MapperParsingException("Cannot add a value for field ["
                        + fieldName + "] since one of the intermediate objects is mapped as a nested object: ["
                        + mapper.name() + "]");
            }
        }
        return objectMapper.getMapper(subfields[subfields.length - 1]);
    }
}<|MERGE_RESOLUTION|>--- conflicted
+++ resolved
@@ -862,42 +862,6 @@
             ObjectMapper currentParent) {
         ObjectMapper mapper = currentParent == null ? context.root() : currentParent;
         int pathsAdded = 0;
-<<<<<<< HEAD
-            ObjectMapper parent = mapper;
-            for (int i = 0; i < paths.length-1; i++) {
-            String currentPath = context.path().pathAsText(paths[i]);
-            FieldMapper existingFieldMapper = context.docMapper().mappers().getMapper(currentPath);
-            if (existingFieldMapper != null) {
-                throw new MapperParsingException(
-                        "Could not dynamically add mapping for field [{}]. Existing mapping for [{}] must be of type object but found [{}].",
-                        null, String.join(".", paths), currentPath, existingFieldMapper.fieldType.typeName());
-            }
-            mapper = context.docMapper().objectMappers().get(currentPath);
-                if (mapper == null) {
-                    // One mapping is missing, check if we are allowed to create a dynamic one.
-                    ObjectMapper.Dynamic dynamic = dynamicOrDefault(parent, context);
-
-                    switch (dynamic) {
-                        case STRICT:
-                            throw new StrictDynamicMappingException(parent.fullPath(), paths[i]);
-                        case TRUE:
-                            Mapper.Builder builder = context.root().findTemplateBuilder(context, paths[i], XContentFieldType.OBJECT);
-                            if (builder == null) {
-                                builder = new ObjectMapper.Builder(paths[i]).enabled(true);
-                            }
-                            Mapper.BuilderContext builderContext = new Mapper.BuilderContext(context.indexSettings().getSettings(),
-                                context.path());
-                            mapper = (ObjectMapper) builder.build(builderContext);
-                            if (mapper.nested() != ObjectMapper.Nested.NO) {
-                                throw new MapperParsingException("It is forbidden to create dynamic nested objects ([" + context.path().pathAsText(paths[i])
-                                        + "]) through `copy_to` or dots in field names");
-                            }
-                            context.addDynamicMapper(mapper);
-                            break;
-                        case FALSE:
-                           // Should not dynamically create any more mappers so return the last mapper
-                        return new Tuple<>(pathsAdded, parent);
-=======
         ObjectMapper parent = mapper;
         for (int i = 0; i < paths.length-1; i++) {
         String currentPath = context.path().pathAsText(paths[i]);
@@ -920,8 +884,8 @@
                         if (builder == null) {
                             builder = new ObjectMapper.Builder(paths[i]).enabled(true);
                         }
-                        Mapper.BuilderContext builderContext = new Mapper.BuilderContext(context.indexSettings(), context.path());
-                        mapper = (ObjectMapper) builder.build(builderContext);
+                        Mapper.BuilderContext builderContext = new Mapper.BuilderContext(context.indexSettings().getSettings(),
+                            context.path());                        mapper = (ObjectMapper) builder.build(builderContext);
                         if (mapper.nested() != ObjectMapper.Nested.NO) {
                             throw new MapperParsingException("It is forbidden to create dynamic nested objects ([" + context.path().pathAsText(paths[i])
                                     + "]) through `copy_to` or dots in field names");
@@ -931,7 +895,6 @@
                     case FALSE:
                        // Should not dynamically create any more mappers so return the last mapper
                     return new Tuple<>(pathsAdded, parent);
->>>>>>> c7a41c50
 
                 }
             }
